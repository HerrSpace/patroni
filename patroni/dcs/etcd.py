--- conflicted
+++ resolved
@@ -140,13 +140,8 @@
         basic_auth = ':'.join((self.username, self.password)) if self.username and self.password else None
         return urllib3.make_headers(basic_auth=basic_auth, user_agent=USER_AGENT)
 
-<<<<<<< HEAD
-    def _build_request_parameters(self, timeout=None):
+    def _build_request_parameters(self, etcd_nodes, timeout=None):
         kwargs = {'headers': self._get_headers(), 'redirect': self.allow_redirect, 'preload_content': False}
-=======
-    def _build_request_parameters(self, etcd_nodes, timeout=None):
-        kwargs = {'headers': self._get_headers(), 'redirect': self.allow_redirect}
->>>>>>> fe23d1f2
 
         if timeout is not None:
             kwargs.update(retries=0, timeout=timeout)
@@ -160,7 +155,11 @@
         self._machines_cache_ttl = cache_ttl
 
     @abc.abstractmethod
-    def _get_members(self):
+    def _prepare_get_members(self, etcd_nodes):
+        """returns: request parameters"""
+
+    @abc.abstractmethod
+    def _get_members(self, base_uri, **kwargs):
         """returns: list of clientURLs"""
 
     @property
@@ -180,20 +179,12 @@
         Also this method implements the same timeout-retry logic as `api_execute`, because
         the original method was retrying 2 times with the `read_timeout` on each node."""
 
-<<<<<<< HEAD
-        while True:
-            try:
-                machines = list(self._get_members())
-=======
         machines_cache = self.machines_cache
-        kwargs = self._build_request_parameters(len(machines_cache))
+        kwargs = self._prepare_get_members(len(machines_cache))
 
         for base_uri in machines_cache:
             try:
-                response = self.http.request(self._MGET, base_uri + self.version_prefix + '/machines', **kwargs)
-                data = self._handle_server_response(response).data.decode('utf-8')
-                machines = [m.strip() for m in data.split(',') if m.strip()]
->>>>>>> fe23d1f2
+                machines = list(self._get_members(base_uri, **kwargs))
                 logger.debug("Retrieved list of machines: %s", machines)
                 if machines:
                     random.shuffle(machines)
@@ -205,41 +196,25 @@
 
         raise etcd.EtcdConnectionFailed('No more machines in the cluster')
 
-    def _next_server(self, cause=None):
-        self.http.clear()
-        return super(AbstractEtcdClientWithFailover, self)._next_server(cause)
-
     def set_read_timeout(self, timeout):
         self._read_timeout = timeout
 
-<<<<<<< HEAD
-    def _do_http_request(self, request_executor, method, url, fields=None, **kwargs):
+    def _do_http_request(self, retry, machines_cache, request_executor, method, path, fields=None, **kwargs):
         if fields is not None:
             kwargs['fields'] = fields
-        try:
-            response = request_executor(method, url, **kwargs)
-            response.data.decode('utf-8')
-        except (HTTPError, HTTPException, socket.error, socket.timeout) as e:
-            if (isinstance(fields, dict) and fields.get("wait") == "true" and
-                    isinstance(e, (ReadTimeoutError, ProtocolError))):
-                logger.debug("Watch timed out.")
-=======
-    def _do_http_request(self, retry, machines_cache, request_executor, method, path, fields=None, **kwargs):
         some_request_failed = False
         for i, base_uri in enumerate(machines_cache):
             if i > 0:
                 logger.info("Retrying on %s", base_uri)
             try:
-                response = request_executor(method, base_uri + path, fields=fields, **kwargs)
+                response = request_executor(method, base_uri + path, **kwargs)
                 response.data.decode('utf-8')
-                self._check_cluster_id(response)
                 if some_request_failed:
                     self.set_base_uri(base_uri)
                     self._refresh_machines_cache()
                 return response
             except (HTTPError, HTTPException, socket.error, socket.timeout) as e:
                 self.http.clear()
->>>>>>> fe23d1f2
                 # switch to the next etcd node because we don't know exactly what happened,
                 # whether the key didn't received an update or there is a network problem.
                 if not retry and i + 1 < len(machines_cache):
@@ -257,14 +232,11 @@
         raise etcd.EtcdConnectionFailed('No more machines in the cluster')
 
     @abc.abstractmethod
-    def _prepare_request(self, params=None, timeout=None):
+    def _prepare_request(self, etcd_nodes, params=None, timeout=None):
         """returns: a tuple of request_executor and kwargs"""
 
     def api_execute(self, path, method, params=None, timeout=None):
         retry = params.pop('retry', None) if isinstance(params, dict) else None
-        request_executor, kwargs = self._prepare_request(params, timeout)
-        if method not in (self._MPOST, self._MPUT) and 'encode_multipart' in kwargs:
-            del kwargs['encode_multipart']
 
         # Update machines_cache if previous attempt of update has failed
         if self._update_machines_cache:
@@ -272,16 +244,12 @@
         elif not self._use_proxies and time.time() - self._machines_cache_updated > self._machines_cache_ttl:
             self._refresh_machines_cache()
 
-<<<<<<< HEAD
-        if retry:
-            machines_cache = [self._base_uri] + self._machines_cache
-
-        response = False
-=======
         machines_cache = self.machines_cache
         etcd_nodes = len(machines_cache)
-        kwargs.update(self._build_request_parameters(etcd_nodes, timeout))
->>>>>>> fe23d1f2
+
+        request_executor, kwargs = self._prepare_request(etcd_nodes, params, timeout)
+        if method not in (self._MPOST, self._MPUT) and 'encode_multipart' in kwargs:
+            del kwargs['encode_multipart']
 
         while True:
             try:
@@ -440,14 +408,16 @@
             except (ReferenceError, TypeError):
                 pass
 
-    def _get_members(self):
-        kwargs = self._build_request_parameters()
-        response = self.http.request(self._MGET, self._base_uri + self.version_prefix + '/machines', **kwargs)
+    def _prepare_get_members(self, etcd_nodes):
+        return self._prepare_request(etcd_nodes)[1]
+
+    def _get_members(self, base_uri, **kwargs):
+        response = self.http.request(self._MGET, base_uri + self.version_prefix + '/machines', **kwargs)
         data = self._handle_server_response(response).data.decode('utf-8')
         return [m.strip() for m in data.split(',') if m.strip()]
 
-    def _prepare_request(self, params=None, timeout=None):
-        kwargs = self._build_request_parameters(timeout)
+    def _prepare_request(self, etcd_nodes, params=None, timeout=None):
+        kwargs = self._build_request_parameters(etcd_nodes, timeout)
         kwargs.update({'fields': params, 'encode_multipart': False})
         return self.http.request, kwargs
 
