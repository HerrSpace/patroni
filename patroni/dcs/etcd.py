from __future__ import absolute_import
import abc
import etcd
import json
import logging
import os
import urllib3.util.connection
import random
import requests
import six
import socket
import time

from dns.exception import DNSException
from dns import resolver
from patroni.dcs import AbstractDCS, ClusterConfig, Cluster, Failover, Leader, Member, SyncState, TimelineHistory
from patroni.exceptions import DCSError
from patroni.utils import Retry, RetryFailedError, split_host_port, uri
from urllib3.exceptions import HTTPError, ReadTimeoutError, ProtocolError
from requests.exceptions import RequestException
from six.moves.queue import Queue
from six.moves.http_client import HTTPException
from six.moves.urllib_parse import urlparse
from threading import Thread

logger = logging.getLogger(__name__)


class EtcdRaftInternal(etcd.EtcdException):
    """Raft Internal Error"""


class EtcdError(DCSError):
    pass


class DnsCachingResolver(Thread):

    def __init__(self, cache_time=600.0, cache_fail_time=30.0):
        super(DnsCachingResolver, self).__init__()
        self._cache = {}
        self._cache_time = cache_time
        self._cache_fail_time = cache_fail_time
        self._resolve_queue = Queue()
        self.daemon = True
        self.start()

    def run(self):
        while True:
            (host, port), attempt = self._resolve_queue.get()
            response = self._do_resolve(host, port)
            if response:
                self._cache[(host, port)] = (time.time(), response)
            else:
                if attempt < 10:
                    self.resolve_async(host, port, attempt + 1)
                    time.sleep(1)

    def resolve(self, host, port):
        current_time = time.time()
        cached_time, response = self._cache.get((host, port), (0, []))
        time_passed = current_time - cached_time
        if time_passed > self._cache_time or (not response and time_passed > self._cache_fail_time):
            new_response = self._do_resolve(host, port)
            if new_response:
                self._cache[(host, port)] = (current_time, new_response)
                response = new_response
        return response

    def resolve_async(self, host, port, attempt=0):
        self._resolve_queue.put(((host, port), attempt))

    @staticmethod
    def _do_resolve(host, port):
        try:
            return socket.getaddrinfo(host, port, 0, socket.SOCK_STREAM, socket.IPPROTO_TCP)
        except socket.gaierror:
            logger.warning('failed to resolve host %s', host)
            return []


@six.add_metaclass(abc.ABCMeta)
class AbstractEtcdClientWithFailover(etcd.Client):

    def __init__(self, config, dns_resolver, cache_ttl=300):
        self._dns_resolver = dns_resolver
        self.set_machines_cache_ttl(cache_ttl)
        self._machines_cache_updated = 0
        args = {p: config.get(p) for p in ('host', 'port', 'protocol', 'use_proxies', 'username', 'password',
                                           'cert', 'ca_cert') if config.get(p)}
        super(AbstractEtcdClientWithFailover, self).__init__(read_timeout=config['retry_timeout'], **args)
        # For some reason python3-etcd on debian and ubuntu are not based on the latest version
        # Workaround for the case when https://github.com/jplana/python-etcd/pull/196 is not applied
        self.http.connection_pool_kw.pop('ssl_version', None)
        self._config = config
        self._load_machines_cache()
        self._allow_reconnect = True
        # allow passing retry argument to api_execute in params
        self._comparison_conditions.add('retry')
        self._read_options.add('retry')
        self._del_conditions.add('retry')

    def _calculate_timeouts(self, etcd_nodes=None, timeout=None):
        """Calculate a request timeout and number of retries per single etcd node.
        In case if the timeout per node is too small (less than one second) we will reduce the number of nodes.
        For the cluster with only one node we will try to do 2 retries.
        For clusters with 2 nodes we will try to do 1 retry for every node.
        No retries for clusters with 3 or more nodes. We better rely on switching to a different node."""

        etcd_nodes = etcd_nodes or len(self._machines_cache) + 1
        per_node_timeout = timeout = float(timeout or self.read_timeout)

        max_retries = 4 - min(etcd_nodes, 3)
        per_node_retries = 1
        min_timeout = 1.0

        while etcd_nodes > 0:
            per_node_timeout = float(timeout) / etcd_nodes
            if per_node_timeout >= min_timeout:
                # for small clusters we will try to do more than on try on every node
                while per_node_retries < max_retries and per_node_timeout / (per_node_retries + 1) >= min_timeout:
                    per_node_retries += 1
                per_node_timeout /= per_node_retries
                break
            # if the timeout per one node is to small try to reduce number of nodes
            etcd_nodes -= 1
            max_retries = 1

<<<<<<< HEAD
    def reload_config(self, config):
        self.username = config.get('username')
        self.password = config.get('password')

    def _build_request_parameters(self):
        kwargs = {'headers': self._get_headers(), 'redirect': self.allow_redirect, 'preload_content': False}
=======
        return etcd_nodes, per_node_timeout, per_node_retries - 1

    def _build_request_parameters(self, timeout=None):
        kwargs = {'headers': self._get_headers(), 'redirect': self.allow_redirect}
>>>>>>> 94b7ff65

        if timeout is not None:
            kwargs.update(retries=0, timeout=timeout)
        else:
            _, per_node_timeout, per_node_retries = self._calculate_timeouts()
            kwargs.update(timeout=per_node_timeout, retries=per_node_retries)
        return kwargs

    def set_machines_cache_ttl(self, cache_ttl):
        self._machines_cache_ttl = cache_ttl

    @abc.abstractmethod
    def _get_members(self):
        """returns: list of clientURLs"""

    @property
    def machines(self):
        """Original `machines` method(property) of `etcd.Client` class raise exception
        when it failed to get list of etcd cluster members. This method is being called
        only when request failed on one of the etcd members during `api_execute` call.
        For us it's more important to execute original request rather then get new topology
        of etcd cluster. So we will catch this exception and return empty list of machines.
        Later, during next `api_execute` call we will forcefully update machines_cache.

        Also this method implements the same timeout-retry logic as `api_execute`, because
        the original method was retrying 2 times with the `read_timeout` on each node."""

        while True:
            try:
                machines = list(self._get_members())
                logger.debug("Retrieved list of machines: %s", machines)
                if not machines:
                    raise etcd.EtcdException
                random.shuffle(machines)
                for url in machines:
                    r = urlparse(url)
                    port = r.port or (443 if r.scheme == 'https' else 80)
                    self._dns_resolver.resolve_async(r.hostname, port)
                return machines
            except Exception as e:
                # We can't get the list of machines, if one server is in the
                # machines cache, try on it
                logger.error("Failed to get list of machines from %s%s: %r", self._base_uri, self.version_prefix, e)
                if self._machines_cache:
                    self._base_uri = self._machines_cache.pop(0)
                    logger.info("Retrying on %s", self._base_uri)
                elif self._update_machines_cache:
                    raise etcd.EtcdException("Could not get the list of servers, "
                                             "maybe you provided the wrong "
                                             "host(s) to connect to?")
                else:
                    return []

    def set_read_timeout(self, timeout):
        self._read_timeout = timeout

    def _do_http_request(self, request_executor, method, url, fields=None, **kwargs):
        if fields is not None:
            kwargs['fields'] = fields
        try:
            response = request_executor(method, url, **kwargs)
            response.data.decode('utf-8')
        except (HTTPError, HTTPException, socket.error, socket.timeout) as e:
            if (isinstance(fields, dict) and fields.get("wait") == "true" and
                    isinstance(e, (ReadTimeoutError, ProtocolError))):
                logger.debug("Watch timed out.")
                # switch to the next etcd node because we don't know exactly what happened,
                # whether the key didn't received an update or there is a network problem.
                self._machines_cache.insert(0, self._base_uri)
                self._base_uri = self._next_server()
                raise etcd.EtcdWatchTimedOut("Watch timed out: {0}".format(e), cause=e)
            logger.error("Request to server %s failed: %r", self._base_uri, e)
            logger.info("Reconnection allowed, looking for another server.")
            self._base_uri = self._next_server(cause=e)
            response = False
        return response

<<<<<<< HEAD
    @abc.abstractmethod
    def _prepare_request(self, params=None):
        """returns: a tuple of request_executor and kwargs"""
=======
    def api_execute(self, path, method, params=None, timeout=None):
        if not path.startswith('/'):
            raise ValueError('Path does not start with /')

        retry = params.pop('retry', None) if isinstance(params, dict) else None
        kwargs = {'fields': params, 'preload_content': False}
>>>>>>> 94b7ff65

    def api_execute(self, path, method, params=None, timeout=None):
        request_executor, kwargs = self._prepare_request(params)
        if method not in (self._MPOST, self._MPUT) and 'encode_multipart' in kwargs:
            del kwargs['encode_multipart']

        # Update machines_cache if previous attempt of update has failed
        if self._update_machines_cache:
            self._load_machines_cache()
        elif not self._use_proxies and time.time() - self._machines_cache_updated > self._machines_cache_ttl:
            self._refresh_machines_cache()
<<<<<<< HEAD
=======

        kwargs.update(self._build_request_parameters(timeout))
>>>>>>> 94b7ff65

        if retry:
            machines_cache = [self._base_uri] + self._machines_cache

        response = False

        while True:
            try:
                some_request_failed = False
                while not response:
                    response = self._do_http_request(request_executor, method, self._base_uri + path, **kwargs)

                    if response is False:
                        if not retry:
                            raise etcd.EtcdException('{0} {1} request failed'.format(method, path))
                        some_request_failed = True
                if some_request_failed:
                    self._refresh_machines_cache()
                if response:
                    break
            except etcd.EtcdConnectionFailed:
                if not retry:
                    raise
                sleeptime = retry.sleeptime
                remaining_time = retry.stoptime - sleeptime - time.time()
                nodes, timeout, retries = self._calculate_timeouts(len(machines_cache), remaining_time)
                if nodes == 0:
                    self._update_machines_cache = True
                    raise
                retry.sleep_func(sleeptime)
                retry.update_delay()
                # We still have some time left. Partially restore `_machines_cache` and retry request
                kwargs.update(timeout=timeout, retries=retries)
                self._base_uri = machines_cache[0]
                self._machines_cache = machines_cache[1:nodes]

        return self._handle_server_response(response)

    @staticmethod
    def get_srv_record(host):
        try:
            return [(r.target.to_text(True), r.port) for r in resolver.query(host, 'SRV')]
        except DNSException:
            return []

    def _get_machines_cache_from_srv(self, srv):
        """Fetch list of etcd-cluster member by resolving _etcd-server._tcp. SRV record.
        This record should contain list of host and peer ports which could be used to run
        'GET http://{host}:{port}/members' request (peer protocol)"""

        ret = []
        for r in ['-client-ssl', '-client', '-ssl', '', '-server-ssl', '-server']:
            protocol = 'https' if '-ssl' in r else 'http'
            endpoint = '/members' if '-server' in r else ''
            for host, port in self.get_srv_record('_etcd{0}._tcp.{1}'.format(r, srv)):
                url = uri(protocol, (host, port), endpoint)
                if endpoint:
                    try:
                        response = requests.get(url, timeout=self.read_timeout, verify=False)
                        if response.ok:
                            for member in response.json():
                                ret.extend(member['clientURLs'])
                            break
                    except RequestException:
                        logger.exception('GET %s', url)
                else:
                    ret.append(url)
            if ret:
                self._protocol = protocol
                break
        else:
            logger.warning('Can not resolve SRV for %s', srv)
        return list(set(ret))

    def _get_machines_cache_from_dns(self, host, port):
        """One host might be resolved into multiple ip addresses. We will make list out of it"""
        if self.protocol == 'http':
            ret = map(lambda res: uri(self.protocol, res[-1][:2]), self._dns_resolver.resolve(host, port))
            if ret:
                return list(set(ret))
        return [uri(self.protocol, (host, port))]

    def _get_machines_cache_from_config(self):
        if 'proxy' in self._config:
            return [uri(self.protocol, (self._config['host'], self._config['port']))]

        machines_cache = []
        if 'srv' in self._config:
            machines_cache = self._get_machines_cache_from_srv(self._config['srv'])

        if not machines_cache and 'hosts' in self._config:
            machines_cache = list(self._config['hosts'])

        if not machines_cache and 'host' in self._config:
            machines_cache = self._get_machines_cache_from_dns(self._config['host'], self._config['port'])
        return machines_cache

    def _load_machines_cache(self):
        """This method should fill up `_machines_cache` from scratch.
        It could happen only in two cases:
        1. During class initialization
        2. When all etcd members failed"""

        self._update_machines_cache = True

        if 'srv' not in self._config and 'host' not in self._config and 'hosts' not in self._config:
            raise Exception('Neither srv, hosts, host nor url are defined in etcd section of config')

        self._machines_cache = self._get_machines_cache_from_config()

        # Can not bootstrap list of etcd-cluster members, giving up
        if not self._machines_cache:
            raise etcd.EtcdException

        # After filling up initial list of machines_cache we should ask etcd-cluster about actual list
        self._base_uri = self._next_server()
        self._refresh_machines_cache()
        self._update_machines_cache = False

    def _refresh_machines_cache(self):
        self._machines_cache = self._get_machines_cache_from_config() if self._use_proxies else self.machines
        if self._base_uri in self._machines_cache:
            self._machines_cache.remove(self._base_uri)
<<<<<<< HEAD
=======
        elif self._machines_cache:
            self._base_uri = self._next_server()
>>>>>>> 94b7ff65
        self._machines_cache_updated = time.time()


class EtcdClient(AbstractEtcdClientWithFailover):

    def _get_members(self):
        kwargs = self._build_request_parameters()
        response = self.http.request(self._MGET, self._base_uri + self.version_prefix + '/machines', **kwargs)
        data = self._handle_server_response(response).data.decode('utf-8')
        return [m.strip() for m in data.split(',') if m.strip()]

    def _prepare_request(self, params=None):
        kwargs = self._build_request_parameters()
        kwargs.update({'fields': params, 'encode_multipart': False})
        return self.http.request, kwargs


class AbstractEtcd(AbstractDCS):

    def __init__(self, config, client_cls, retry_errors_cls):
        super(AbstractEtcd, self).__init__(config)
        self._ttl = int(config.get('ttl') or 30)
<<<<<<< HEAD
        self._client = self.get_etcd_client(config, client_cls)
        self._retry_errors_cls = retry_errors_cls
=======
        self._retry = Retry(deadline=config['retry_timeout'], max_delay=1, max_tries=-1,
                            retry_exceptions=(etcd.EtcdLeaderElectionInProgress, EtcdRaftInternal))
        self._client = self.get_etcd_client(config)
        self.__do_not_watch = False
>>>>>>> 94b7ff65
        self._has_failed = False

    def reload_config(self, config):
        super(AbstractEtcd, self).reload_config(config)
        self._client.reload_config(config.get(self.__class__.__name__.lower(), {}))

    def retry(self, *args, **kwargs):
        retry = self._retry.copy()
        kwargs['retry'] = retry
        return retry(*args, **kwargs)

    def _handle_exception(self, e, name='', do_sleep=False, raise_ex=None):
        if not self._has_failed:
            logger.exception(name)
        else:
            logger.error(e)
            if do_sleep:
                time.sleep(1)
        self._has_failed = True
        if isinstance(raise_ex, Exception):
            raise raise_ex

    @staticmethod
    def get_etcd_client(config, client_cls):
        if 'proxy' in config:
            config['use_proxies'] = True
            config['url'] = config['proxy']

        if 'url' in config:
            r = urlparse(config['url'])
            config.update({'protocol': r.scheme, 'host': r.hostname, 'port': r.port or 2379,
                           'username': r.username, 'password': r.password})
        elif 'hosts' in config:
            hosts = config.pop('hosts')
            default_port = config.pop('port', 2379)
            protocol = config.get('protocol', 'http')

            if isinstance(hosts, six.string_types):
                hosts = hosts.split(',')

            config['hosts'] = []
            for value in hosts:
                if isinstance(value, six.string_types):
                    config['hosts'].append(uri(protocol, split_host_port(value, default_port)))
        elif 'host' in config:
            host, port = split_host_port(config['host'], 2379)
            config['host'] = host
            if 'port' not in config:
                config['port'] = int(port)

        if config.get('cacert'):
            config['ca_cert'] = config.pop('cacert')

        if config.get('key') and config.get('cert'):
            config['cert'] = (config['cert'], config['key'])

        for p in ('discovery_srv', 'srv_domain'):
            if p in config:
                config['srv'] = config.pop(p)

        dns_resolver = DnsCachingResolver()

        def create_connection_patched(address, timeout=socket._GLOBAL_DEFAULT_TIMEOUT,
                                      source_address=None, socket_options=None):
            host, port = address
            if host.startswith('['):
                host = host.strip('[]')
            err = None
            for af, socktype, proto, _, sa in dns_resolver.resolve(host, port):
                sock = None
                try:
                    sock = socket.socket(af, socktype, proto)
                    if socket_options:
                        for opt in socket_options:
                            sock.setsockopt(*opt)
                    if timeout is not socket._GLOBAL_DEFAULT_TIMEOUT:
                        sock.settimeout(timeout)
                    if source_address:
                        sock.bind(source_address)
                    sock.connect(sa)
                    return sock

                except socket.error as e:
                    err = e
                    if sock is not None:
                        sock.close()
                        sock = None

            if err is not None:
                raise err

            raise socket.error("getaddrinfo returns an empty list")

        urllib3.util.connection.create_connection = create_connection_patched

        client = None
        while not client:
            try:
                client = client_cls(config, dns_resolver)
                if 'use_proxies' in config and not client.machines:
                    raise etcd.EtcdException
            except etcd.EtcdException:
                logger.info('waiting on etcd')
                time.sleep(5)
        return client

    def set_ttl(self, ttl):
        ttl = int(ttl)
        ret = self._ttl != ttl
        self._ttl = ttl
        self._client.set_machines_cache_ttl(ttl*10)
        return ret

    @property
    def ttl(self):
        return self._ttl

    def set_retry_timeout(self, retry_timeout):
        self._retry.deadline = retry_timeout
        self._client.set_read_timeout(retry_timeout)


def catch_etcd_errors(func):
    def wrapper(self, *args, **kwargs):
        try:
            retval = func(self, *args, **kwargs) is not None
            self._has_failed = False
            return retval
        except (RetryFailedError, self._retry_errors_cls) as e:
            self._handle_exception(e)
            return False
        except Exception as e:
            self._handle_exception(e, raise_ex=EtcdError('unexpected error'))

    return wrapper


class Etcd(AbstractEtcd):

    def __init__(self, config):
        super(Etcd, self).__init__(config, EtcdClient, etcd.EtcdException)
        self._retry = Retry(deadline=config['retry_timeout'], max_delay=1, max_tries=-1,
                            retry_exceptions=(etcd.EtcdLeaderElectionInProgress,
                                              etcd.EtcdWatcherCleared,
                                              etcd.EtcdEventIndexCleared))
        self.__do_not_watch = False

    def set_ttl(self, ttl):
        self.__do_not_watch = super(Etcd, self).set_ttl(ttl)

    @staticmethod
    def member(node):
        return Member.from_node(node.modifiedIndex, os.path.basename(node.key), node.ttl, node.value)

    def _load_cluster(self):
        cluster = None
        try:
            result = self.retry(self._client.read, self.client_path(''), recursive=True)
            nodes = {node.key[len(result.key):].lstrip('/'): node for node in result.leaves}

            # get initialize flag
            initialize = nodes.get(self._INITIALIZE)
            initialize = initialize and initialize.value

            # get global dynamic configuration
            config = nodes.get(self._CONFIG)
            config = config and ClusterConfig.from_node(config.modifiedIndex, config.value)

            # get timeline history
            history = nodes.get(self._HISTORY)
            history = history and TimelineHistory.from_node(history.modifiedIndex, history.value)

            # get last leader operation
            last_leader_operation = nodes.get(self._LEADER_OPTIME)
            last_leader_operation = 0 if last_leader_operation is None else int(last_leader_operation.value)

            # get list of members
            members = [self.member(n) for k, n in nodes.items() if k.startswith(self._MEMBERS) and k.count('/') == 1]

            # get leader
            leader = nodes.get(self._LEADER)
            if leader:
                member = Member(-1, leader.value, None, {})
                member = ([m for m in members if m.name == leader.value] or [member])[0]
                index = result.etcd_index if result.etcd_index > leader.modifiedIndex else leader.modifiedIndex + 1
                leader = Leader(index, leader.ttl, member)

            # failover key
            failover = nodes.get(self._FAILOVER)
            if failover:
                failover = Failover.from_node(failover.modifiedIndex, failover.value)

            # get synchronization state
            sync = nodes.get(self._SYNC)
            sync = SyncState.from_node(sync and sync.modifiedIndex, sync and sync.value)

            cluster = Cluster(initialize, config, leader, last_leader_operation, members, failover, sync, history)
        except etcd.EtcdKeyNotFound:
            cluster = Cluster(None, None, None, None, [], None, None, None)
        except Exception as e:
            self._handle_exception(e, 'get_cluster', raise_ex=EtcdError('Etcd is not responding properly'))
        self._has_failed = False
        return cluster

    @catch_etcd_errors
    def touch_member(self, data, permanent=False):
        data = json.dumps(data, separators=(',', ':'))
        return self._client.set(self.member_path, data, None if permanent else self._ttl)

    @catch_etcd_errors
    def take_leader(self):
        return self.retry(self._client.write, self.leader_path, self._name, ttl=self._ttl)

    def attempt_to_acquire_leader(self, permanent=False):
        try:
            return bool(self.retry(self._client.write,
                                   self.leader_path,
                                   self._name,
                                   ttl=None if permanent else self._ttl,
                                   prevExist=False))
        except etcd.EtcdAlreadyExist:
            logger.info('Could not take out TTL lock')
        except (RetryFailedError, etcd.EtcdException):
            pass
        return False

    @catch_etcd_errors
    def set_failover_value(self, value, index=None):
        return self._client.write(self.failover_path, value, prevIndex=index or 0)

    @catch_etcd_errors
    def set_config_value(self, value, index=None):
        return self._client.write(self.config_path, value, prevIndex=index or 0)

    @catch_etcd_errors
    def _write_leader_optime(self, last_operation):
        return self._client.set(self.leader_optime_path, last_operation)

    @catch_etcd_errors
    def _update_leader(self):
        return self.retry(self._client.write, self.leader_path, self._name, prevValue=self._name, ttl=self._ttl)

    @catch_etcd_errors
    def initialize(self, create_new=True, sysid=""):
        return self.retry(self._client.write, self.initialize_path, sysid, prevExist=(not create_new))

    @catch_etcd_errors
    def delete_leader(self):
        return self._client.delete(self.leader_path, prevValue=self._name)

    @catch_etcd_errors
    def cancel_initialization(self):
        return self.retry(self._client.delete, self.initialize_path)

    @catch_etcd_errors
    def delete_cluster(self):
        return self.retry(self._client.delete, self.client_path(''), recursive=True)

    @catch_etcd_errors
    def set_history_value(self, value):
        return self._client.write(self.history_path, value)

    @catch_etcd_errors
    def set_sync_state_value(self, value, index=None):
        return self.retry(self._client.write, self.sync_path, value, prevIndex=index or 0)

    @catch_etcd_errors
    def delete_sync_state(self, index=None):
        return self.retry(self._client.delete, self.sync_path, prevIndex=index or 0)

    def watch(self, leader_index, timeout):
        if self.__do_not_watch:
            self.__do_not_watch = False
            return True

        if leader_index:
            end_time = time.time() + timeout

            while timeout >= 1:  # when timeout is too small urllib3 doesn't have enough time to connect
                try:
                    self._client.watch(self.leader_path, index=leader_index, timeout=timeout + 0.5)
                    self._has_failed = False
                    # Synchronous work of all cluster members with etcd is less expensive
                    # than reestablishing http connection every time from every replica.
                    return True
                except etcd.EtcdWatchTimedOut:
                    self._client.http.clear()
                    self._has_failed = False
                    return False
                except (etcd.EtcdEventIndexCleared, etcd.EtcdWatcherCleared):  # Watch failed
                    self._has_failed = False
                    return True  # leave the loop, because watch with the same parameters will fail anyway
                except etcd.EtcdException as e:
                    self._handle_exception(e, 'watch', True)

                timeout = end_time - time.time()

        try:
            return super(Etcd, self).watch(None, timeout)
        finally:
            self.event.clear()


etcd.EtcdError.error_exceptions[300] = EtcdRaftInternal<|MERGE_RESOLUTION|>--- conflicted
+++ resolved
@@ -126,19 +126,14 @@
             etcd_nodes -= 1
             max_retries = 1
 
-<<<<<<< HEAD
+        return etcd_nodes, per_node_timeout, per_node_retries - 1
+
     def reload_config(self, config):
         self.username = config.get('username')
         self.password = config.get('password')
 
-    def _build_request_parameters(self):
+    def _build_request_parameters(self, timeout=None):
         kwargs = {'headers': self._get_headers(), 'redirect': self.allow_redirect, 'preload_content': False}
-=======
-        return etcd_nodes, per_node_timeout, per_node_retries - 1
-
-    def _build_request_parameters(self, timeout=None):
-        kwargs = {'headers': self._get_headers(), 'redirect': self.allow_redirect}
->>>>>>> 94b7ff65
 
         if timeout is not None:
             kwargs.update(retries=0, timeout=timeout)
@@ -216,21 +211,13 @@
             response = False
         return response
 
-<<<<<<< HEAD
     @abc.abstractmethod
-    def _prepare_request(self, params=None):
+    def _prepare_request(self, params=None, timeout=None):
         """returns: a tuple of request_executor and kwargs"""
-=======
+
     def api_execute(self, path, method, params=None, timeout=None):
-        if not path.startswith('/'):
-            raise ValueError('Path does not start with /')
-
         retry = params.pop('retry', None) if isinstance(params, dict) else None
-        kwargs = {'fields': params, 'preload_content': False}
->>>>>>> 94b7ff65
-
-    def api_execute(self, path, method, params=None, timeout=None):
-        request_executor, kwargs = self._prepare_request(params)
+        request_executor, kwargs = self._prepare_request(params, timeout)
         if method not in (self._MPOST, self._MPUT) and 'encode_multipart' in kwargs:
             del kwargs['encode_multipart']
 
@@ -239,11 +226,6 @@
             self._load_machines_cache()
         elif not self._use_proxies and time.time() - self._machines_cache_updated > self._machines_cache_ttl:
             self._refresh_machines_cache()
-<<<<<<< HEAD
-=======
-
-        kwargs.update(self._build_request_parameters(timeout))
->>>>>>> 94b7ff65
 
         if retry:
             machines_cache = [self._base_uri] + self._machines_cache
@@ -367,11 +349,8 @@
         self._machines_cache = self._get_machines_cache_from_config() if self._use_proxies else self.machines
         if self._base_uri in self._machines_cache:
             self._machines_cache.remove(self._base_uri)
-<<<<<<< HEAD
-=======
         elif self._machines_cache:
             self._base_uri = self._next_server()
->>>>>>> 94b7ff65
         self._machines_cache_updated = time.time()
 
 
@@ -383,8 +362,8 @@
         data = self._handle_server_response(response).data.decode('utf-8')
         return [m.strip() for m in data.split(',') if m.strip()]
 
-    def _prepare_request(self, params=None):
-        kwargs = self._build_request_parameters()
+    def _prepare_request(self, params=None, timeout=None):
+        kwargs = self._build_request_parameters(timeout)
         kwargs.update({'fields': params, 'encode_multipart': False})
         return self.http.request, kwargs
 
@@ -394,15 +373,9 @@
     def __init__(self, config, client_cls, retry_errors_cls):
         super(AbstractEtcd, self).__init__(config)
         self._ttl = int(config.get('ttl') or 30)
-<<<<<<< HEAD
         self._client = self.get_etcd_client(config, client_cls)
         self._retry_errors_cls = retry_errors_cls
-=======
-        self._retry = Retry(deadline=config['retry_timeout'], max_delay=1, max_tries=-1,
-                            retry_exceptions=(etcd.EtcdLeaderElectionInProgress, EtcdRaftInternal))
-        self._client = self.get_etcd_client(config)
         self.__do_not_watch = False
->>>>>>> 94b7ff65
         self._has_failed = False
 
     def reload_config(self, config):
@@ -545,9 +518,7 @@
     def __init__(self, config):
         super(Etcd, self).__init__(config, EtcdClient, etcd.EtcdException)
         self._retry = Retry(deadline=config['retry_timeout'], max_delay=1, max_tries=-1,
-                            retry_exceptions=(etcd.EtcdLeaderElectionInProgress,
-                                              etcd.EtcdWatcherCleared,
-                                              etcd.EtcdEventIndexCleared))
+                            retry_exceptions=(etcd.EtcdLeaderElectionInProgress, EtcdRaftInternal))
         self.__do_not_watch = False
 
     def set_ttl(self, ttl):
