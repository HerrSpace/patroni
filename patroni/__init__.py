--- conflicted
+++ resolved
@@ -130,39 +130,8 @@
 
 
 def patroni_main():
-<<<<<<< HEAD
-    abstract_main(Patroni)
-=======
-    import argparse
-    from patroni.config import Config, ConfigParseError
     from patroni.validator import schema
-
-    parser = argparse.ArgumentParser()
-    parser.add_argument('--version', action='version', version='%(prog)s {0}'.format(__version__))
-    parser.add_argument('--validate-config', action='store_true', help='Run config validator and exit')
-    parser.add_argument('configfile', nargs='?', default='',
-                        help='Patroni may also read the configuration from the {0} environment variable'
-                        .format(Config.PATRONI_CONFIG_VARIABLE))
-    args = parser.parse_args()
-    try:
-        if args.validate_config:
-            conf = Config(args.configfile, validator=schema)
-            sys.exit()
-        else:
-            conf = Config(args.configfile)
-    except ConfigParseError as e:
-        if e.value:
-            print(e.value)
-        parser.print_help()
-        sys.exit(1)
-    patroni = Patroni(conf)
-    try:
-        patroni.run()
-    except KeyboardInterrupt:
-        pass
-    finally:
-        patroni.shutdown()
->>>>>>> 0fa70e8d
+    abstract_main(Patroni, schema)
 
 
 def fatal(string, *args):
