--- conflicted
+++ resolved
@@ -177,13 +177,8 @@
         ret or logger.info('Could not take out TTL lock')
         return ret
 
-<<<<<<< HEAD
     def initialize(self):
-        return self._create(self.initialize_key, self._name, makepath=True)
-=======
-    def race(self, path):
-        return self._create(self.client_path(path), self._name, makepath=True)
->>>>>>> 30a7d50a
+        return self._create(self.initialize_path, self._name, makepath=True)
 
     def touch_member(self, connection_string, ttl=None):
         for m in self.members:
@@ -226,9 +221,9 @@
             self.client.delete(self.leader_path)
 
     def cancel_initialization(self):
-        node = self.get_node(self.initialize_key)
+        node = self.get_node(self.initialize_path)
         if node and node == self._name:
-            self.client.delete(self.client_path(self.initialize_key))
+            self.client.delete(self.initialize_path)
 
     def watch(self, timeout):
         self.cluster_event.wait(timeout)
