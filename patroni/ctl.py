'''
Patroni Control
'''

import click
import codecs
import datetime
import dateutil.parser
import cdiff
import copy
import difflib
import io
import json
import logging
import os
import random
import six
import subprocess
import sys
import tempfile
import time
import tzlocal
import yaml

from click import ClickException
from contextlib import contextmanager
from patroni.dcs import get_dcs as _get_dcs
from patroni.exceptions import PatroniException
from patroni.postgresql import Postgresql
from patroni.postgresql.misc import postgres_version_to_int
from patroni.utils import cluster_as_json, patch_config, polling_loop
from patroni.request import PatroniRequest
from patroni.version import __version__
from prettytable import PrettyTable
from six.moves.urllib_parse import urlparse

CONFIG_DIR_PATH = click.get_app_dir('patroni')
CONFIG_FILE_PATH = os.path.join(CONFIG_DIR_PATH, 'patronictl.yaml')
DCS_DEFAULTS = {'zookeeper': {'port': 2181, 'template': "zookeeper:\n hosts: ['{host}:{port}']"},
                'exhibitor': {'port': 8181, 'template': "exhibitor:\n hosts: [{host}]\n port: {port}"},
                'consul': {'port': 8500, 'template': "consul:\n host: '{host}:{port}'"},
                'etcd': {'port': 2379, 'template': "etcd:\n host: '{host}:{port}'"}}


class PatroniCtlException(ClickException):
    pass


def parse_dcs(dcs):
    if dcs is None:
        return None

    parsed = urlparse(dcs)
    scheme = parsed.scheme
    if scheme == '' and parsed.netloc == '':
        parsed = urlparse('//' + dcs)
    port = int(parsed.port) if parsed.port else None

    if scheme == '':
        scheme = ([k for k, v in DCS_DEFAULTS.items() if v['port'] == port] or ['etcd'])[0]
    elif scheme not in DCS_DEFAULTS:
        raise PatroniCtlException('Unknown dcs scheme: {}'.format(scheme))

    default = DCS_DEFAULTS[scheme]
    return yaml.safe_load(default['template'].format(host=parsed.hostname or 'localhost', port=port or default['port']))


def load_config(path, dcs):
    from patroni.config import Config

    if not (os.path.exists(path) and os.access(path, os.R_OK)):
        logging.debug('Ignoring configuration file "%s". It does not exists or is not readable.', path)
    else:
        logging.debug('Loading configuration from file %s', path)
<<<<<<< HEAD
    config = {}
    old_argv = list(sys.argv)
    try:
        sys.argv[1] = path
        config = Config().copy()
    finally:
        sys.argv = old_argv
=======
    config = Config(path, validator=None).copy()
>>>>>>> 0693fe7d

    dcs = parse_dcs(dcs) or parse_dcs(config.get('dcs_api')) or {}
    if dcs:
        for d in DCS_DEFAULTS:
            config.pop(d, None)
        config.update(dcs)
    return config


def store_config(config, path):
    dir_path = os.path.dirname(path)
    if dir_path and not os.path.isdir(dir_path):
        os.makedirs(dir_path)
    with open(path, 'w') as fd:
        yaml.dump(config, fd)


option_format = click.option('--format', '-f', 'fmt', help='Output format (pretty, json, yaml)', default='pretty')
option_watchrefresh = click.option('-w', '--watch', type=float, help='Auto update the screen every X seconds')
option_watch = click.option('-W', is_flag=True, help='Auto update the screen every 2 seconds')
option_force = click.option('--force', is_flag=True, help='Do not ask for confirmation at any point')
arg_cluster_name = click.argument('cluster_name', required=False,
                                  default=lambda: click.get_current_context().obj.get('scope'))
option_insecure = click.option('-k', '--insecure', is_flag=True, help='Allow connections to SSL sites without certs')


@click.group()
@click.option('--config-file', '-c', help='Configuration file',
              envvar='PATRONICTL_CONFIG_FILE', default=CONFIG_FILE_PATH)
@click.option('--dcs', '-d', help='Use this DCS', envvar='DCS')
@option_insecure
@click.pass_context
def ctl(ctx, config_file, dcs, insecure):
    level = 'WARNING'
    for name in ('LOGLEVEL', 'PATRONI_LOGLEVEL', 'PATRONI_LOG_LEVEL'):
        level = os.environ.get(name, level)
    logging.basicConfig(format='%(asctime)s - %(levelname)s - %(message)s', level=level)
    logging.captureWarnings(True)  # Capture eventual SSL warning
    ctx.obj = load_config(config_file, dcs)
    # backward compatibility for configuration file where ctl section is not define
    ctx.obj.setdefault('ctl', {})['insecure'] = ctx.obj.get('ctl', {}).get('insecure') or insecure


def get_dcs(config, scope):
    config.update({'scope': scope, 'patronictl': True})
    config.setdefault('name', scope)
    try:
        return _get_dcs(config)
    except PatroniException as e:
        raise PatroniCtlException(str(e))


def request_patroni(member, method='GET', endpoint=None, data=None):
    ctx = click.get_current_context()  # the current click context
    request_executor = ctx.obj.get('__request_patroni')
    if not request_executor:
        request_executor = ctx.obj['__request_patroni'] = PatroniRequest(ctx.obj)
    return request_executor(member, method, endpoint, data)


def print_output(columns, rows=None, alignment=None, fmt='pretty', header=True, delimiter='\t'):
    rows = rows or []
    if fmt == 'pretty':
        t = PrettyTable(columns)
        for k, v in (alignment or {}).items():
            t.align[k] = v
        for r in rows:
            t.add_row(r)
        click.echo(t)
        return

    if fmt in ['json', 'yaml', 'yml']:
        elements = [dict(zip(columns, r)) for r in rows]
        if fmt == 'json':
            click.echo(json.dumps(elements))
        elif fmt in ('yaml', 'yml'):
            click.echo(yaml.safe_dump(elements, encoding=None, default_flow_style=False, allow_unicode=True, width=200))

    if fmt == 'tsv':
        if columns is not None and header:
            click.echo(delimiter.join(columns))

        for r in rows:
            c = [str(c) for c in r]
            click.echo(delimiter.join(c))


def watching(w, watch, max_count=None, clear=True):
    """
    >>> len(list(watching(True, 1, 0)))
    1
    >>> len(list(watching(True, 1, 1)))
    2
    >>> len(list(watching(True, None, 0)))
    1
    """

    if w and not watch:
        watch = 2
    if watch and clear:
        click.clear()
    yield 0

    if max_count is not None and max_count < 1:
        return

    counter = 1
    while watch and counter <= (max_count or counter):
        time.sleep(watch)
        counter += 1
        if clear:
            click.clear()
        yield 0


def get_all_members(cluster, role='master'):
    if role == 'master':
        if cluster.leader is not None:
            yield cluster.leader
        return

    leader_name = (cluster.leader.member.name if cluster.leader else None)
    for m in cluster.members:
        if role == 'any' or role == 'replica' and m.name != leader_name:
            yield m


def get_any_member(cluster, role='master', member=None):
    members = get_all_members(cluster, role)
    for m in members:
        if member is None or m.name == member:
            return m


def get_cursor(cluster, connect_parameters, role='master', member=None):
    member = get_any_member(cluster, role=role, member=member)
    if member is None:
        return None

    params = member.conn_kwargs(connect_parameters)
    params.update({'fallback_application_name': 'Patroni ctl', 'connect_timeout': '5'})
    if 'database' in connect_parameters:
        params['database'] = connect_parameters['database']
    else:
        params.pop('database')

    import psycopg2
    conn = psycopg2.connect(**params)
    conn.autocommit = True
    cursor = conn.cursor()
    if role == 'any':
        return cursor

    cursor.execute('SELECT pg_catalog.pg_is_in_recovery()')
    in_recovery = cursor.fetchone()[0]

    if in_recovery and role == 'replica' or not in_recovery and role == 'master':
        return cursor

    conn.close()

    return None


def get_members(cluster, cluster_name, member_names, role, force, action, ask_confirmation=True):
    candidates = {m.name: m for m in cluster.members}

    if not force or role:
        if not member_names and not candidates:
            raise PatroniCtlException('{0} cluster doesn\'t have any members'.format(cluster_name))
        output_members(cluster, cluster_name)

    if role:
        role_names = [m.name for m in get_all_members(cluster, role)]
        if member_names:
            member_names = list(set(member_names) & set(role_names))
            if not member_names:
                raise PatroniCtlException('No {0} among provided members'.format(role))
        else:
            member_names = role_names

    if not member_names and not force:
        member_names = [click.prompt('Which member do you want to {0} [{1}]?'.format(action,
                        ', '.join(candidates.keys())), type=str, default='')]

    for member_name in member_names:
        if member_name not in candidates:
            raise PatroniCtlException('{0} is not a member of cluster'.format(member_name))

    members = [candidates[n] for n in member_names]
    if ask_confirmation:
        confirm_members_action(members, force, action)
    return members


def confirm_members_action(members, force, action, scheduled_at=None):
    if scheduled_at:
        if not force:
            confirm = click.confirm('Are you sure you want to schedule {0} of members {1} at {2}?'
                                    .format(action, ', '.join([m.name for m in members]), scheduled_at))
            if not confirm:
                raise PatroniCtlException('Aborted scheduled {0}'.format(action))
    else:
        if not force:
            confirm = click.confirm('Are you sure you want to {0} members {1}?'
                                    .format(action, ', '.join([m.name for m in members])))
            if not confirm:
                raise PatroniCtlException('Aborted {0}'.format(action))


@ctl.command('dsn', help='Generate a dsn for the provided member, defaults to a dsn of the master')
@click.option('--role', '-r', help='Give a dsn of any member with this role', type=click.Choice(['master', 'replica',
              'any']), default=None)
@click.option('--member', '-m', help='Generate a dsn for this member', type=str)
@arg_cluster_name
@click.pass_obj
def dsn(obj, cluster_name, role, member):
    if role is not None and member is not None:
        raise PatroniCtlException('--role and --member are mutually exclusive options')
    if member is None and role is None:
        role = 'master'

    cluster = get_dcs(obj, cluster_name).get_cluster()
    m = get_any_member(cluster, role=role, member=member)
    if m is None:
        raise PatroniCtlException('Can not find a suitable member')

    params = m.conn_kwargs()
    click.echo('host={host} port={port}'.format(**params))


@ctl.command('query', help='Query a Patroni PostgreSQL member')
@arg_cluster_name
@option_format
@click.option('--format', 'fmt', help='Output format (pretty, json)', default='tsv')
@click.option('--file', '-f', 'p_file', help='Execute the SQL commands from this file', type=click.File('rb'))
@click.option('--password', help='force password prompt', is_flag=True)
@click.option('-U', '--username', help='database user name', type=str)
@option_watch
@option_watchrefresh
@click.option('--role', '-r', help='The role of the query', type=click.Choice(['master', 'replica', 'any']),
              default=None)
@click.option('--member', '-m', help='Query a specific member', type=str)
@click.option('--delimiter', help='The column delimiter', default='\t')
@click.option('--command', '-c', help='The SQL commands to execute')
@click.option('-d', '--dbname', help='database name to connect to', type=str)
@click.pass_obj
def query(
    obj,
    cluster_name,
    role,
    member,
    w,
    watch,
    delimiter,
    command,
    p_file,
    password,
    username,
    dbname,
    fmt='tsv',
):
    if role is not None and member is not None:
        raise PatroniCtlException('--role and --member are mutually exclusive options')
    if member is None and role is None:
        role = 'master'

    if p_file is not None and command is not None:
        raise PatroniCtlException('--file and --command are mutually exclusive options')

    if p_file is None and command is None:
        raise PatroniCtlException('You need to specify either --command or --file')

    connect_parameters = {}
    if username:
        connect_parameters['username'] = username
    if password:
        connect_parameters['password'] = click.prompt('Password', hide_input=True, type=str)
    if dbname:
        connect_parameters['database'] = dbname

    if p_file is not None:
        command = p_file.read()

    dcs = get_dcs(obj, cluster_name)

    cursor = None
    for _ in watching(w, watch, clear=False):
        if cursor is None:
            cluster = dcs.get_cluster()

        output, cursor = query_member(cluster, cursor, member, role, command, connect_parameters)
        print_output(None, output, fmt=fmt, delimiter=delimiter)


def query_member(cluster, cursor, member, role, command, connect_parameters):
    import psycopg2
    try:
        if cursor is None:
            cursor = get_cursor(cluster, connect_parameters, role=role, member=member)

        if cursor is None:
            if role is None:
                message = 'No connection to member {0} is available'.format(member)
            else:
                message = 'No connection to role={0} is available'.format(role)
            logging.debug(message)
            return [[timestamp(0), message]], None

        cursor.execute('SELECT pg_catalog.pg_is_in_recovery()')
        in_recovery = cursor.fetchone()[0]

        if in_recovery and role == 'master' or not in_recovery and role == 'replica':
            cursor.connection.close()
            return None, None

        cursor.execute(command)
        return cursor.fetchall(), cursor
    except (psycopg2.OperationalError, psycopg2.DatabaseError) as oe:
        logging.debug(oe)
        if cursor is not None and not cursor.connection.closed:
            cursor.connection.close()
        message = oe.pgcode or oe.pgerror or str(oe)
        message = message.replace('\n', ' ')
        return [[timestamp(0), 'ERROR, SQLSTATE: {0}'.format(message)]], None


@ctl.command('remove', help='Remove cluster from DCS')
@click.argument('cluster_name')
@option_format
@click.pass_obj
def remove(obj, cluster_name, fmt):
    dcs = get_dcs(obj, cluster_name)
    cluster = dcs.get_cluster()

    output_members(cluster, cluster_name, fmt=fmt)

    confirm = click.prompt('Please confirm the cluster name to remove', type=str)
    if confirm != cluster_name:
        raise PatroniCtlException('Cluster names specified do not match')

    message = 'Yes I am aware'
    confirm = \
        click.prompt('You are about to remove all information in DCS for {0}, please type: "{1}"'.format(cluster_name,
                     message), type=str)
    if message != confirm:
        raise PatroniCtlException('You did not exactly type "{0}"'.format(message))

    if cluster.leader and cluster.leader.name:
        confirm = click.prompt('This cluster currently is healthy. Please specify the master name to continue')
        if confirm != cluster.leader.name:
            raise PatroniCtlException('You did not specify the current master of the cluster')

    dcs.delete_cluster()


def check_response(response, member_name, action_name, silent_success=False):
    if response.status >= 400:
        click.echo('Failed: {0} for member {1}, status code={2}, ({3})'.format(
            action_name, member_name, response.status, response.data.decode('utf-8')
        ))
        return False
    elif not silent_success:
        click.echo('Success: {0} for member {1}'.format(action_name, member_name))
    return True


def parse_scheduled(scheduled):
    if (scheduled or 'now') != 'now':
        try:
            scheduled_at = dateutil.parser.parse(scheduled)
            if scheduled_at.tzinfo is None:
                scheduled_at = tzlocal.get_localzone().localize(scheduled_at)
        except (ValueError, TypeError):
            message = 'Unable to parse scheduled timestamp ({0}). It should be in an unambiguous format (e.g. ISO 8601)'
            raise PatroniCtlException(message.format(scheduled))
        return scheduled_at

    return None


@ctl.command('reload', help='Reload cluster member configuration')
@click.argument('cluster_name')
@click.argument('member_names', nargs=-1)
@click.option('--role', '-r', help='Reload only members with this role', default='any',
              type=click.Choice(['master', 'replica', 'any']))
@option_force
@click.pass_obj
def reload(obj, cluster_name, member_names, force, role):
    cluster = get_dcs(obj, cluster_name).get_cluster()

    members = get_members(cluster, cluster_name, member_names, role, force, 'reload')

    for member in members:
        r = request_patroni(member, 'post', 'reload')
        if r.status == 200:
            click.echo('No changes to apply on member {0}'.format(member.name))
        elif r.status == 202:
            click.echo('Reload request received for member {0} and will be processed within {1} seconds'.format(
                member.name, cluster.config.data.get('loop_wait'))
            )
        else:
            click.echo('Failed: reload for member {0}, status code={1}, ({2})'.format(
                member.name, r.status, r.data.decode('utf-8'))
            )


@ctl.command('restart', help='Restart cluster member')
@click.argument('cluster_name')
@click.argument('member_names', nargs=-1)
@click.option('--role', '-r', help='Restart only members with this role', default='any',
              type=click.Choice(['master', 'replica', 'any']))
@click.option('--any', 'p_any', help='Restart a single member only', is_flag=True)
@click.option('--scheduled', help='Timestamp of a scheduled restart in unambiguous format (e.g. ISO 8601)',
              default=None)
@click.option('--pg-version', 'version', help='Restart if the PostgreSQL version is less than provided (e.g. 9.5.2)',
              default=None)
@click.option('--pending', help='Restart if pending', is_flag=True)
@click.option('--timeout',
              help='Return error and fail over if necessary when restarting takes longer than this.')
@option_force
@click.pass_obj
def restart(obj, cluster_name, member_names, force, role, p_any, scheduled, version, pending, timeout):
    cluster = get_dcs(obj, cluster_name).get_cluster()

    members = get_members(cluster, cluster_name, member_names, role, force, 'restart', False)
    if scheduled is None and not force:
        next_hour = (datetime.datetime.now() + datetime.timedelta(hours=1)).strftime('%Y-%m-%dT%H:%M')
        scheduled = click.prompt('When should the restart take place (e.g. ' + next_hour + ') ',
                                 type=str, default='now')

    scheduled_at = parse_scheduled(scheduled)
    confirm_members_action(members, force, 'restart', scheduled_at)

    if p_any:
        random.shuffle(members)
        members = members[:1]

    if version is None and not force:
        version = click.prompt('Restart if the PostgreSQL version is less than provided (e.g. 9.5.2) ',
                               type=str, default='')

    content = {}
    if pending:
        content['restart_pending'] = True

    if version:
        try:
            postgres_version_to_int(version)
        except PatroniException as e:
            raise PatroniCtlException(e.value)

        content['postgres_version'] = version

    if scheduled_at:
        if cluster.is_paused():
            raise PatroniCtlException("Can't schedule restart in the paused state")
        content['schedule'] = scheduled_at.isoformat()

    if timeout is not None:
        content['timeout'] = timeout

    for member in members:
        if 'schedule' in content:
            if force and member.data.get('scheduled_restart'):
                r = request_patroni(member, 'delete', 'restart')
                check_response(r, member.name, 'flush scheduled restart', True)

        r = request_patroni(member, 'post', 'restart', content)
        if r.status == 200:
            click.echo('Success: restart on member {0}'.format(member.name))
        elif r.status == 202:
            click.echo('Success: restart scheduled on member {0}'.format(member.name))
        elif r.status == 409:
            click.echo('Failed: another restart is already scheduled on member {0}'.format(member.name))
        else:
            click.echo('Failed: restart for member {0}, status code={1}, ({2})'.format(
                member.name, r.status, r.data.decode('utf-8'))
            )


@ctl.command('reinit', help='Reinitialize cluster member')
@click.argument('cluster_name')
@click.argument('member_names', nargs=-1)
@option_force
@click.pass_obj
def reinit(obj, cluster_name, member_names, force):
    cluster = get_dcs(obj, cluster_name).get_cluster()
    members = get_members(cluster, cluster_name, member_names, None, force, 'reinitialize')

    for member in members:
        body = {'force': force}
        while True:
            r = request_patroni(member, 'post', 'reinitialize', body)
            if not check_response(r, member.name, 'reinitialize') and r.data.endswith(b' already in progress') \
                    and not force and click.confirm('Do you want to cancel it and reinitialize anyway?'):
                body['force'] = True
                continue
            break


def _do_failover_or_switchover(obj, action, cluster_name, master, candidate, force, scheduled=None):
    """
        We want to trigger a failover or switchover for the specified cluster name.

        We verify that the cluster name, master name and candidate name are correct.
        If so, we trigger an action and keep the client up to date.
    """

    dcs = get_dcs(obj, cluster_name)
    cluster = dcs.get_cluster()

    if action == 'switchover' and cluster.leader is None:
        raise PatroniCtlException('This cluster has no master')

    if master is None:
        if force or action == 'failover':
            master = cluster.leader and cluster.leader.name
        else:
            master = click.prompt('Master', type=str, default=cluster.leader.member.name)

    if master is not None and cluster.leader and cluster.leader.member.name != master:
        raise PatroniCtlException('Member {0} is not the leader of cluster {1}'.format(master, cluster_name))

    # excluding members with nofailover tag
    candidate_names = [str(m.name) for m in cluster.members if m.name != master and not m.nofailover]
    # We sort the names for consistent output to the client
    candidate_names.sort()

    if not candidate_names:
        raise PatroniCtlException('No candidates found to {0} to'.format(action))

    if candidate is None and not force:
        candidate = click.prompt('Candidate ' + str(candidate_names), type=str, default='')

    if action == 'failover' and not candidate:
        raise PatroniCtlException('Failover could be performed only to a specific candidate')

    if candidate == master:
        raise PatroniCtlException(action.title() + ' target and source are the same.')

    if candidate and candidate not in candidate_names:
        raise PatroniCtlException('Member {0} does not exist in cluster {1}'.format(candidate, cluster_name))

    scheduled_at_str = None
    scheduled_at = None

    if action == 'switchover':
        if scheduled is None and not force:
            next_hour = (datetime.datetime.now() + datetime.timedelta(hours=1)).strftime('%Y-%m-%dT%H:%M')
            scheduled = click.prompt('When should the switchover take place (e.g. ' + next_hour + ' ) ',
                                     type=str, default='now')

        scheduled_at = parse_scheduled(scheduled)
        if scheduled_at:
            if cluster.is_paused():
                raise PatroniCtlException("Can't schedule switchover in the paused state")
            scheduled_at_str = scheduled_at.isoformat()

    failover_value = {'leader': master, 'candidate': candidate, 'scheduled_at': scheduled_at_str}

    logging.debug(failover_value)

    # By now we have established that the leader exists and the candidate exists
    click.echo('Current cluster topology')
    output_members(dcs.get_cluster(), cluster_name)

    if not force:
        demote_msg = ', demoting current master ' + master if master else ''
        if scheduled_at_str:
            if not click.confirm('Are you sure you want to schedule {0} of cluster {1} at {2}{3}?'
                                 .format(action, cluster_name, scheduled_at_str, demote_msg)):
                raise PatroniCtlException('Aborting scheduled ' + action)
        else:
            if not click.confirm('Are you sure you want to {0} cluster {1}{2}?'
                                 .format(action, cluster_name, demote_msg)):
                raise PatroniCtlException('Aborting ' + action)

    r = None
    try:
        member = cluster.leader.member if cluster.leader else cluster.get_member(candidate, False)

        r = request_patroni(member, 'post', action, failover_value)

        # probably old patroni, which doesn't support switchover yet
        if r.status == 501 and action == 'switchover' and b'Server does not support this operation' in r.data:
            r = request_patroni(member, 'post', 'failover', failover_value)

        if r.status in (200, 202):
            logging.debug(r)
            cluster = dcs.get_cluster()
            logging.debug(cluster)
            click.echo('{0} {1}'.format(timestamp(), r.data.decode('utf-8')))
        else:
            click.echo('{0} failed, details: {1}, {2}'.format(action.title(), r.status, r.data.decode('utf-8')))
            return
    except Exception:
        logging.exception(r)
        logging.warning('Failing over to DCS')
        click.echo('{0} Could not {1} using Patroni api, falling back to DCS'.format(timestamp(), action))
        dcs.manual_failover(master, candidate, scheduled_at=scheduled_at)

    output_members(cluster, cluster_name)


@ctl.command('failover', help='Failover to a replica')
@arg_cluster_name
@click.option('--master', help='The name of the current master', default=None)
@click.option('--candidate', help='The name of the candidate', default=None)
@option_force
@click.pass_obj
def failover(obj, cluster_name, master, candidate, force):
    action = 'switchover' if master else 'failover'
    _do_failover_or_switchover(obj, action, cluster_name, master, candidate, force)


@ctl.command('switchover', help='Switchover to a replica')
@arg_cluster_name
@click.option('--master', help='The name of the current master', default=None)
@click.option('--candidate', help='The name of the candidate', default=None)
@click.option('--scheduled', help='Timestamp of a scheduled switchover in unambiguous format (e.g. ISO 8601)',
              default=None)
@option_force
@click.pass_obj
def switchover(obj, cluster_name, master, candidate, force, scheduled):
    _do_failover_or_switchover(obj, 'switchover', cluster_name, master, candidate, force, scheduled)


def output_members(cluster, name, extended=False, fmt='pretty'):
    rows = []
    logging.debug(cluster)
    cluster = cluster_as_json(cluster)

    columns = ['Cluster', 'Member', 'Host', 'Role', 'State', 'TL', 'Lag in MB']
    for c in ('Pending restart', 'Scheduled restart'):
        if extended or any(m.get(c.lower().replace(' ', '_')) for m in cluster['members']):
            columns.append(c)

    # Show Host as 'host:port' if somebody is running on non-standard port or two nodes are running on the same host
    append_port = any(m['port'] != 5432 for m in cluster['members']) or\
        len(set(m['host'] for m in cluster['members'])) < len(cluster['members'])

    for m in cluster['members']:
        logging.debug(m)

        lag = m.get('lag', '')
        m.update(cluster=name, member=m['name'], tl=m.get('timeline', ''),
                 role='' if m['role'] == 'replica' else m['role'].replace('_', ' ').title(),
                 lag_in_mb=round(lag/1024/1024) if isinstance(lag, six.integer_types) else lag,
                 pending_restart='*' if m.get('pending_restart') else '')

        if append_port:
            m['host'] = ':'.join([m['host'], str(m['port'])])

        if 'scheduled_restart' in m:
            value = m['scheduled_restart']['schedule']
            if 'postgres_version' in m['scheduled_restart']:
                value += ' if version < {0}'.format(m['scheduled_restart']['postgres_version'])
            m['scheduled_restart'] = value

        rows.append([m.get(n.lower().replace(' ', '_'), '') for n in columns])

    print_output(columns, rows, {'Lag in MB': 'r', 'TL': 'r'}, fmt)

    if fmt != 'pretty':  # Omit service info when using machine-readable formats
        return

    service_info = []
    if cluster.get('pause'):
        service_info.append('Maintenance mode: on')

    if 'scheduled_switchover' in cluster:
        info = 'Switchover scheduled at: ' + cluster['scheduled_switchover']['at']
        for name in ('from', 'to'):
            if name in cluster['scheduled_switchover']:
                info += '\n{0:>24}: {1}'.format(name, cluster['scheduled_switchover'][name])
        service_info.append(info)

    if service_info:
        click.echo(' ' + '\n '.join(service_info))


@ctl.command('list', help='List the Patroni members for a given Patroni')
@click.argument('cluster_names', nargs=-1)
@click.option('--extended', '-e', help='Show some extra information', is_flag=True)
@click.option('--timestamp', '-t', 'ts', help='Print timestamp', is_flag=True)
@option_format
@option_watch
@option_watchrefresh
@click.pass_obj
def members(obj, cluster_names, fmt, watch, w, extended, ts):
    if not cluster_names:
        if 'scope' in obj:
            cluster_names = [obj['scope']]
        if not cluster_names:
            return logging.warning('Listing members: No cluster names were provided')

    for cluster_name in cluster_names:
        dcs = get_dcs(obj, cluster_name)

        for _ in watching(w, watch):
            if ts:
                click.echo(timestamp(0))

            cluster = dcs.get_cluster()
            output_members(cluster, cluster_name, extended, fmt)


def timestamp(precision=6):
    return datetime.datetime.now().strftime('%Y-%m-%d %H:%M:%S.%f')[:precision - 7]


@ctl.command('configure', help='Create configuration file')
@click.option('--config-file', '-c', help='Configuration file', prompt='Configuration file', default=CONFIG_FILE_PATH)
@click.option('--dcs', '-d', help='The DCS connect url', prompt='DCS connect url', default='etcd://localhost:2379')
@click.option('--namespace', '-n', help='The namespace', prompt='Namespace', default='/service/')
def configure(config_file, dcs, namespace):
    store_config({'dcs_api': str(dcs), 'namespace': str(namespace)}, config_file)


def touch_member(config, dcs):
    ''' Rip-off of the ha.touch_member without inter-class dependencies '''
    p = Postgresql(config['postgresql'])
    p.set_state('running')
    p.set_role('master')

    def restapi_connection_string(config):
        protocol = 'https' if config.get('certfile') else 'http'
        connect_address = config.get('connect_address')
        listen = config['listen']
        return '{0}://{1}/patroni'.format(protocol, connect_address or listen)

    data = {
        'conn_url': p.connection_string,
        'api_url': restapi_connection_string(config['restapi']),
        'state': p.state,
        'role': p.role
    }

    return dcs.touch_member(data, permanent=True)


def set_defaults(config, cluster_name):
    """fill-in some basic configuration parameters if config file is not set """
    config['postgresql'].setdefault('name', cluster_name)
    config['postgresql'].setdefault('scope', cluster_name)
    config['postgresql'].setdefault('listen', '127.0.0.1')
    config['postgresql']['authentication'] = {'replication': None}
    config['restapi']['listen'] = ':' in config['restapi']['listen'] and config['restapi']['listen'] or '127.0.0.1:8008'


@ctl.command('scaffold', help='Create a structure for the cluster in DCS')
@click.argument('cluster_name')
@click.option('--sysid', '-s', help='System ID of the cluster to put into the initialize key', default="")
@click.pass_obj
def scaffold(obj, cluster_name, sysid):
    dcs = get_dcs(obj, cluster_name)
    cluster = dcs.get_cluster()
    if cluster and cluster.initialize is not None:
        raise PatroniCtlException("This cluster is already initialized")

    if not dcs.initialize(create_new=True, sysid=sysid):
        # initialize key already exists, don't touch this cluster
        raise PatroniCtlException("Initialize key for cluster {0} already exists".format(cluster_name))

    set_defaults(obj, cluster_name)

    # make sure the leader keys will never expire
    if not (touch_member(obj, dcs) and dcs.attempt_to_acquire_leader(permanent=True)):
        # we did initialize this cluster, but failed to write the leader or member keys, wipe it down completely.
        dcs.delete_cluster()
        raise PatroniCtlException("Unable to install permanent leader for cluster {0}".format(cluster_name))
    click.echo("Cluster {0} has been created successfully".format(cluster_name))


@ctl.command('flush', help='Flush scheduled events')
@click.argument('cluster_name')
@click.argument('member_names', nargs=-1)
@click.argument('target', type=click.Choice(['restart']))
@click.option('--role', '-r', help='Flush only members with this role', default='any',
              type=click.Choice(['master', 'replica', 'any']))
@option_force
@click.pass_obj
def flush(obj, cluster_name, member_names, force, role, target):
    cluster = get_dcs(obj, cluster_name).get_cluster()

    members = get_members(cluster, cluster_name, member_names, role, force, 'flush')
    for member in members:
        if target == 'restart':
            if member.data.get('scheduled_restart'):
                r = request_patroni(member, 'delete', 'restart')
                check_response(r, member.name, 'flush scheduled restart')
            else:
                click.echo('No scheduled restart for member {0}'.format(member.name))


def wait_until_pause_is_applied(dcs, paused, old_cluster):
    click.echo("'{0}' request sent, waiting until it is recognized by all nodes".format(paused and 'pause' or 'resume'))
    old = {m.name: m.index for m in old_cluster.members if m.api_url}
    loop_wait = old_cluster.config.data.get('loop_wait', dcs.loop_wait)

    for _ in polling_loop(loop_wait + 1):
        cluster = dcs.get_cluster()
        if all(m.data.get('pause', False) == paused for m in cluster.members if m.name in old):
            break
    else:
        remaining = [m.name for m in cluster.members if m.data.get('pause', False) != paused
                     and m.name in old and old[m.name] != m.index]
        if remaining:
            return click.echo("{0} members didn't recognized pause state after {1} seconds"
                              .format(', '.join(remaining), loop_wait))
    return click.echo('Success: cluster management is {0}'.format(paused and 'paused' or 'resumed'))


def toggle_pause(config, cluster_name, paused, wait):
    dcs = get_dcs(config, cluster_name)
    cluster = dcs.get_cluster()
    if cluster.is_paused() == paused:
        raise PatroniCtlException('Cluster is {0} paused'.format(paused and 'already' or 'not'))

    members = []
    if cluster.leader:
        members.append(cluster.leader.member)
    members.extend([m for m in cluster.members if m.api_url and (not members or members[0].name != m.name)])

    for member in members:
        try:
            r = request_patroni(member, 'patch', 'config', {'pause': paused or None})
        except Exception as err:
            logging.warning(str(err))
            logging.warning('Member %s is not accessible', member.name)
            continue

        if r.status == 200:
            if wait:
                wait_until_pause_is_applied(dcs, paused, cluster)
            else:
                click.echo('Success: cluster management is {0}'.format(paused and 'paused' or 'resumed'))
        else:
            click.echo('Failed: {0} cluster management status code={1}, ({2})'.format(
                       paused and 'pause' or 'resume', r.status, r.data.decode('utf-8')))
        break
    else:
        raise PatroniCtlException('Can not find accessible cluster member')


@ctl.command('pause', help='Disable auto failover')
@arg_cluster_name
@click.pass_obj
@click.option('--wait', help='Wait until pause is applied on all nodes', is_flag=True)
def pause(obj, cluster_name, wait):
    return toggle_pause(obj, cluster_name, True, wait)


@ctl.command('resume', help='Resume auto failover')
@arg_cluster_name
@click.option('--wait', help='Wait until pause is cleared on all nodes', is_flag=True)
@click.pass_obj
def resume(obj, cluster_name, wait):
    return toggle_pause(obj, cluster_name, False, wait)


@contextmanager
def temporary_file(contents, suffix='', prefix='tmp'):
    """Creates a temporary file with specified contents that persists for the context.

    :param contents: binary string that will be written to the file.
    :param prefix: will be prefixed to the filename.
    :param suffix: will be appended to the filename.
    :returns path of the created file.
    """
    tmp = tempfile.NamedTemporaryFile(suffix=suffix, prefix=prefix, delete=False)
    with tmp:
        tmp.write(contents)

    try:
        yield tmp.name
    finally:
        os.unlink(tmp.name)


def show_diff(before_editing, after_editing):
    """Shows a diff between two strings.

    If the output is to a tty the diff will be colored. Inputs are expected to be unicode strings.
    """
    def listify(string):
        return [l+'\n' for l in string.rstrip('\n').split('\n')]

    unified_diff = difflib.unified_diff(listify(before_editing), listify(after_editing))

    if sys.stdout.isatty():
        buf = io.StringIO()
        for line in unified_diff:
            # Force cast to unicode as difflib on Python 2.7 returns a mix of unicode and str.
            buf.write(six.text_type(line))
        buf.seek(0)

        class opts:
            side_by_side = False
            width = 80
            tab_width = 8
        cdiff.markup_to_pager(cdiff.PatchStream(buf), opts)
    else:
        for line in unified_diff:
            click.echo(line.rstrip('\n'))


def format_config_for_editing(data):
    """Formats configuration as YAML for human consumption.

    :param data: configuration as nested dictionaries
    :returns unicode YAML of the configuration"""
    return yaml.safe_dump(data, default_flow_style=False, encoding=None, allow_unicode=True)


def apply_config_changes(before_editing, data, kvpairs):
    """Applies config changes specified as a list of key-value pairs.

    Keys are interpreted as dotted paths into the configuration data structure. Except for paths beginning with
    `postgresql.parameters` where rest of the path is used directly to allow for PostgreSQL GUCs containing dots.
    Values are interpreted as YAML values.

    :param before_editing: human representation before editing
    :param data: configuration datastructure
    :param kvpairs: list of strings containing key value pairs separated by =
    :returns tuple of human readable and parsed datastructure after changes
    """
    changed_data = copy.deepcopy(data)

    def set_path_value(config, path, value, prefix=()):
        # Postgresql GUCs can't be nested, but can contain dots so we re-flatten the structure for this case
        if prefix == ('postgresql', 'parameters'):
            path = ['.'.join(path)]

        key = path[0]
        if len(path) == 1:
            if value is None:
                config.pop(key, None)
            else:
                config[key] = value
        else:
            if not isinstance(config.get(key), dict):
                config[key] = {}
            set_path_value(config[key], path[1:], value, prefix + (key,))
            if config[key] == {}:
                del config[key]

    for pair in kvpairs:
        if not pair or "=" not in pair:
            raise PatroniCtlException("Invalid parameter setting {0}".format(pair))
        key_path, value = pair.split("=", 1)
        set_path_value(changed_data, key_path.strip().split("."), yaml.safe_load(value))

    return format_config_for_editing(changed_data), changed_data


def apply_yaml_file(data, filename):
    """Applies changes from a YAML file to configuration

    :param data: configuration datastructure
    :param filename: name of the YAML file, - is taken to mean standard input
    :returns tuple of human readable and parsed datastructure after changes
    """
    changed_data = copy.deepcopy(data)

    if filename == '-':
        new_options = yaml.safe_load(sys.stdin)
    else:
        with open(filename) as fd:
            new_options = yaml.safe_load(fd)

    patch_config(changed_data, new_options)

    return format_config_for_editing(changed_data), changed_data


def find_executable(executable, path=None):
    _, ext = os.path.splitext(executable)

    if (sys.platform == 'win32') and (ext != '.exe'):
        executable = executable + '.exe'

    if os.path.isfile(executable):
        return executable

    if path is None:
        path = os.environ.get('PATH', os.defpath)

    for p in path.split(os.pathsep):
        f = os.path.join(p, executable)
        if os.path.isfile(f):
            return f


def invoke_editor(before_editing, cluster_name):
    """Starts editor command to edit configuration in human readable format

    :param before_editing: human representation before editing
    :returns tuple of human readable and parsed datastructure after changes
    """

    editor_cmd = os.environ.get('EDITOR')
    if not editor_cmd:
        for editor in ('editor', 'vi'):
            editor_cmd = find_executable(editor)
            if editor_cmd:
                logging.debug('Setting fallback editor_cmd=%s', editor)
                break
    if not editor_cmd:
        raise PatroniCtlException('EDITOR environment variable is not set. editor or vi are not available')

    with temporary_file(contents=before_editing.encode('utf-8'),
                        suffix='.yaml',
                        prefix='{0}-config-'.format(cluster_name)) as tmpfile:
        ret = subprocess.call([editor_cmd, tmpfile])
        if ret:
            raise PatroniCtlException("Editor exited with return code {0}".format(ret))

        with codecs.open(tmpfile, encoding='utf-8') as fd:
            after_editing = fd.read()

        return after_editing, yaml.safe_load(after_editing)


@ctl.command('edit-config', help="Edit cluster configuration")
@arg_cluster_name
@click.option('--quiet', '-q', is_flag=True, help='Do not show changes')
@click.option('--set', '-s', 'kvpairs', multiple=True,
              help='Set specific configuration value. Can be specified multiple times')
@click.option('--pg', '-p', 'pgkvpairs', multiple=True,
              help='Set specific PostgreSQL parameter value. Shorthand for -s postgresql.parameters. '
                   'Can be specified multiple times')
@click.option('--apply', 'apply_filename', help='Apply configuration from file. Use - for stdin.')
@click.option('--replace', 'replace_filename', help='Apply configuration from file, replacing existing configuration.'
              ' Use - for stdin.')
@option_force
@click.pass_obj
def edit_config(obj, cluster_name, force, quiet, kvpairs, pgkvpairs, apply_filename, replace_filename):
    dcs = get_dcs(obj, cluster_name)
    cluster = dcs.get_cluster()

    before_editing = format_config_for_editing(cluster.config.data)

    after_editing = None  # Serves as a flag if any changes were requested
    changed_data = cluster.config.data

    if replace_filename:
        after_editing, changed_data = apply_yaml_file({}, replace_filename)

    if apply_filename:
        after_editing, changed_data = apply_yaml_file(changed_data, apply_filename)

    if kvpairs or pgkvpairs:
        all_pairs = list(kvpairs) + ['postgresql.parameters.'+v.lstrip() for v in pgkvpairs]
        after_editing, changed_data = apply_config_changes(before_editing, changed_data, all_pairs)

    # If no changes were specified on the command line invoke editor
    if after_editing is None:
        after_editing, changed_data = invoke_editor(before_editing, cluster_name)

    if cluster.config.data == changed_data:
        if not quiet:
            click.echo("Not changed")
        return

    if not quiet:
        show_diff(before_editing, after_editing)

    if (apply_filename == '-' or replace_filename == '-') and not force:
        click.echo("Use --force option to apply changes")
        return

    if force or click.confirm('Apply these changes?'):
        if not dcs.set_config_value(json.dumps(changed_data), cluster.config.index):
            raise PatroniCtlException("Config modification aborted due to concurrent changes")
        click.echo("Configuration changed")


@ctl.command('show-config', help="Show cluster configuration")
@arg_cluster_name
@click.pass_obj
def show_config(obj, cluster_name):
    cluster = get_dcs(obj, cluster_name).get_cluster()

    click.echo(format_config_for_editing(cluster.config.data))


@ctl.command('version', help='Output version of patronictl command or a running Patroni instance')
@click.argument('cluster_name', required=False)
@click.argument('member_names', nargs=-1)
@click.pass_obj
def version(obj, cluster_name, member_names):
    click.echo("patronictl version {0}".format(__version__))

    if not cluster_name:
        return

    click.echo("")
    cluster = get_dcs(obj, cluster_name).get_cluster()
    for m in cluster.members:
        if m.api_url:
            if not member_names or m.name in member_names:
                try:
                    response = request_patroni(m)
                    data = json.loads(response.data.decode('utf-8'))
                    version = data.get('patroni', {}).get('version')
                    pg_version = data.get('server_version')
                    pg_version_str = " PostgreSQL {0}".format(format_pg_version(pg_version)) if pg_version else ""
                    click.echo("{0}: Patroni {1}{2}".format(m.name, version, pg_version_str))
                except Exception as e:
                    click.echo("{0}: failed to get version: {1}".format(m.name, e))


@ctl.command('history', help="Show the history of failovers/switchovers")
@arg_cluster_name
@option_format
@click.pass_obj
def history(obj, cluster_name, fmt):
    cluster = get_dcs(obj, cluster_name).get_cluster()
    history = cluster.history and cluster.history.lines or []
    for line in history:
        if len(line) < 4:
            line.append('')
    print_output(['TL', 'LSN', 'Reason', 'Timestamp'], history, {'TL': 'r', 'LSN': 'r'}, fmt)


def format_pg_version(version):
    if version < 100000:
        return "{0}.{1}.{2}".format(version // 10000, version // 100 % 100, version % 100)
    else:
        return "{0}.{1}".format(version // 10000, version % 100)<|MERGE_RESOLUTION|>--- conflicted
+++ resolved
@@ -72,17 +72,7 @@
         logging.debug('Ignoring configuration file "%s". It does not exists or is not readable.', path)
     else:
         logging.debug('Loading configuration from file %s', path)
-<<<<<<< HEAD
-    config = {}
-    old_argv = list(sys.argv)
-    try:
-        sys.argv[1] = path
-        config = Config().copy()
-    finally:
-        sys.argv = old_argv
-=======
     config = Config(path, validator=None).copy()
->>>>>>> 0693fe7d
 
     dcs = parse_dcs(dcs) or parse_dcs(config.get('dcs_api')) or {}
     if dcs:
