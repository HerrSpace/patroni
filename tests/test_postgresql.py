import os
import psycopg2
import shutil
import subprocess
import unittest

<<<<<<< HEAD
from helpers.dcs import Cluster, Leader, Member
from helpers.postgresql import Postgresql
=======
from patroni.dcs import Cluster, Member
from patroni.postgresql import Postgresql
>>>>>>> 650e2449


def nop(*args, **kwargs):
    pass


def subprocess_call(cmd, shell=False, env=None):
    return 0


def false(*args, **kwargs):
    return False


class MockCursor:

    def __init__(self):
        self.closed = False
        self.results = []

    def execute(self, sql, *params):
        if sql.startswith('blabla'):
            raise psycopg2.OperationalError()
        elif sql.startswith('InterfaceError'):
            raise psycopg2.InterfaceError()
        elif sql.startswith('SELECT slot_name'):
            self.results = [('blabla',), ('foobar',)]
        elif sql.startswith('SELECT pg_current_xlog_location()'):
            self.results = [(0,)]
        elif sql.startswith('SELECT pg_is_in_recovery(), %s'):
            if params[0][0] == 1:
                raise psycopg2.OperationalError()
            elif params[0][0] == 2:
                self.results = [(True, -1)]
            else:
                self.results = [(False, 0)]
        elif sql.startswith('SELECT pg_xlog_location_diff'):
            self.results = [(0,)]
        elif sql.startswith('SELECT pg_is_in_recovery()'):
            self.results = [(False, )]
        elif sql.startswith('SELECT to_char(pg_postmaster_start_time'):
            self.results = [('', True, '', '', '', False)]
        else:
            self.results = [(
                None,
                None,
                None,
                None,
                None,
                None,
                None,
                None,
                None,
                None,
            )]

    def fetchone(self):
        return self.results[0]

    def close(self):
        pass

    def __iter__(self):
        for i in self.results:
            yield i


class MockConnect:

    def __init__(self):
        self.autocommit = False
        self.closed = 0

    def cursor(self):
        return MockCursor()

    def close(self):
        pass


def psycopg2_connect(*args, **kwargs):

    return MockConnect()


def is_running():
    return False


class TestPostgresql(unittest.TestCase):

    def __init__(self, method_name='runTest'):
        self.setUp = self.set_up
        self.tearDown = self.tear_down
        super(TestPostgresql, self).__init__(method_name)

    def set_up(self):
        subprocess.call = subprocess_call
        shutil.copy = nop
        self.p = Postgresql({'name': 'test0', 'scope': 'batman', 'data_dir': 'data/test0',
                             'listen': '127.0.0.1, *:5432', 'connect_address': '127.0.0.2:5432',
                             'pg_hba': ['hostssl all all 0.0.0.0/0 md5', 'host all all 0.0.0.0/0 md5'],
                             'superuser': {'password': ''},
                             'admin': {'username': 'admin', 'password': 'admin'},
                             'replication': {'username': 'replicator',
                                             'password': 'rep-pass',
                                             'network': '127.0.0.1/32'},
                             'parameters': {'foo': 'bar'}, 'recovery_conf': {'foo': 'bar'},
                             'callbacks': {'on_start': 'true', 'on_stop': 'true',
                                           'on_restart': 'true', 'on_role_change': 'true',
                                           'on_reload': 'true'
                                           },
                             'restore': 'true'})
        psycopg2.connect = psycopg2_connect
        if not os.path.exists(self.p.data_dir):
            os.makedirs(self.p.data_dir)
        self.leadermem = Member(0, 'leader', 'postgres://replicator:rep-pass@127.0.0.1:5435/postgres', None, None, 28)
        self.leader = Leader(-1, None, 28, self.leadermem)
        self.other = Member(0, 'test1', 'postgres://replicator:rep-pass@127.0.0.1:5433/postgres', None, None, 28)
        self.me = Member(0, 'test0', 'postgres://replicator:rep-pass@127.0.0.1:5434/postgres', None, None, 28)

    def tear_down(self):
        shutil.rmtree('data')

    def mock_query(self, p):
        raise psycopg2.OperationalError("not supported")

    def test_data_directory_empty(self):
        self.assertTrue(self.p.data_directory_empty())

    def test_initialize(self):
        self.assertTrue(self.p.initialize())
        self.assertTrue(os.path.exists(os.path.join(self.p.data_dir, 'pg_hba.conf')))

    def test_start_stop(self):
        self.assertFalse(self.p.start())
        self.p.is_running = is_running
        with open(os.path.join(self.p.data_dir, 'postmaster.pid'), 'w'):
            pass
        self.assertTrue(self.p.start())
        self.assertTrue(self.p.stop())

    def test_sync_from_leader(self):
        self.assertTrue(self.p.sync_from_leader(self.leader))

    def test_follow_the_leader(self):
        self.p.demote(self.leader)
        self.p.follow_the_leader(None)
        self.p.demote(self.leader)
        self.p.follow_the_leader(self.leader)
        self.p.follow_the_leader(Leader(-1, None, 28, self.other))

    def test_create_connection_users(self):
        cfg = self.p.config
        cfg['superuser']['username'] = 'test'
        p = Postgresql(cfg)
        p.create_connection_users()

    def test_create_replication_slots(self):
        self.p.start()
        cluster = Cluster(True, self.leader, 0, [self.me, self.other, self.leadermem])
        self.p.create_replication_slots(cluster)

    def test_query(self):
        self.p.query('select 1')
        self.assertRaises(psycopg2.InterfaceError, self.p.query, 'InterfaceError')
        self.assertRaises(psycopg2.OperationalError, self.p.query, 'blabla')
        self.p._connection.closed = 2
        self.assertRaises(psycopg2.OperationalError, self.p.query, 'blabla')
        self.p._connection.closed = 2
        self.p.disconnect = false
        self.assertRaises(psycopg2.OperationalError, self.p.query, 'blabla')

    def test_is_healthiest_node(self):
        cluster = Cluster(True, self.leader, 0, [self.me, self.other, self.leadermem])
        self.assertTrue(self.p.is_healthiest_node(cluster))
        self.p.is_leader = false
        self.assertFalse(self.p.is_healthiest_node(cluster))
        self.p.xlog_position = lambda: 1
        self.assertTrue(self.p.is_healthiest_node(cluster))
        self.p.xlog_position = lambda: 2
        self.assertFalse(self.p.is_healthiest_node(cluster))
        self.p.config['maximum_lag_on_failover'] = -3
        self.assertFalse(self.p.is_healthiest_node(cluster))

    def test_is_leader(self):
        self.p.is_promoted = True
        self.assertTrue(self.p.is_leader())
        self.assertFalse(self.p.is_promoted)

    def test_reload(self):
        self.assertTrue(self.p.reload())

    def test_is_healthy(self):
        self.assertTrue(self.p.is_healthy())
        self.p.is_running = is_running
        self.assertFalse(self.p.is_healthy())

    def test_promote(self):
        self.assertTrue(self.p.promote())

    def test_last_operation(self):
        self.assertEquals(self.p.last_operation(), '0')

    def test_non_existing_callback(self):
        self.assertFalse(self.p.call_nowait('foobar'))

    def test_is_leader_exception(self):
        self.p.start()
        self.p.query = self.mock_query
        self.assertTrue(self.p.stop())<|MERGE_RESOLUTION|>--- conflicted
+++ resolved
@@ -4,13 +4,8 @@
 import subprocess
 import unittest
 
-<<<<<<< HEAD
-from helpers.dcs import Cluster, Leader, Member
-from helpers.postgresql import Postgresql
-=======
-from patroni.dcs import Cluster, Member
+from patroni.dcs import Cluster, Leader, Member
 from patroni.postgresql import Postgresql
->>>>>>> 650e2449
 
 
 def nop(*args, **kwargs):
