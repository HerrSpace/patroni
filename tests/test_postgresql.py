import mock  # for the mock.call method, importing it without a namespace breaks python3
import os
import psycopg2
import shutil
import unittest

from sys import version_info
if version_info.major == 2:
    import __builtin__ as builtins
else:
    import builtins

from mock import Mock, MagicMock, patch
from patroni.dcs import Cluster, Leader, Member
from patroni.exceptions import PostgresException, PostgresConnectionException
from patroni.postgresql import Postgresql
from patroni.utils import RetryFailedError
from test_ha import false
import subprocess


class MockCursor:

    def __init__(self, connection):
        self.connection = connection
        self.closed = False
        self.results = []

    def execute(self, sql, *params):
        if sql.startswith('blabla') or sql == 'CHECKPOINT':
            raise psycopg2.OperationalError()
        elif sql.startswith('RetryFailedError'):
            raise RetryFailedError('retry')
        elif sql.startswith('SELECT slot_name'):
            self.results = [('blabla',), ('foobar',)]
        elif sql.startswith('SELECT pg_xlog_location_diff'):
            self.results = [(0,)]
        elif sql == 'SELECT pg_is_in_recovery()':
            self.results = [(False, )]
        elif sql.startswith('SELECT to_char(pg_postmaster_start_time'):
            self.results = [('', True, '', '', '', False)]
        else:
            self.results = [(
                None,
                None,
                None,
                None,
                None,
                None,
                None,
                None,
                None,
                None,
            )]

    def fetchone(self):
        return self.results[0]

    def close(self):
        pass

    def __iter__(self):
        for i in self.results:
            yield i

    def __enter__(self):
        return self

    def __exit__(self, *args):
        pass


class MockConnect(Mock):

    autocommit = False
    closed = 0

    def cursor(self):
        return MockCursor(self)

    def __enter__(self):
        return self

    def __exit__(self, *args):
        pass


def pg_controldata_string(*args, **kwargs):
    return """
pg_control version number:            942
Catalog version number:               201509161
Database system identifier:           6200971513092291716
Database cluster state:               shut down in recovery
pg_control last modified:             Fri Oct  2 10:57:06 2015
Latest checkpoint location:           0/30000C8
Prior checkpoint location:            0/2000060
Latest checkpoint's REDO location:    0/3000090
Latest checkpoint's REDO WAL file:    000000020000000000000003
Latest checkpoint's TimeLineID:       2
Latest checkpoint's PrevTimeLineID:   2
Latest checkpoint's full_page_writes: on
Latest checkpoint's NextXID:          0/943
Latest checkpoint's NextOID:          24576
Latest checkpoint's NextMultiXactId:  1
Latest checkpoint's NextMultiOffset:  0
Latest checkpoint's oldestXID:        931
Latest checkpoint's oldestXID's DB:   1
Latest checkpoint's oldestActiveXID:  943
Latest checkpoint's oldestMultiXid:   1
Latest checkpoint's oldestMulti's DB: 1
Latest checkpoint's oldestCommitTs:   0
Latest checkpoint's newestCommitTs:   0
Time of latest checkpoint:            Fri Oct  2 10:56:54 2015
Fake LSN counter for unlogged rels:   0/1
Minimum recovery ending location:     0/30241F8
Min recovery ending loc's timeline:   2
Backup start location:                0/0
Backup end location:                  0/0
End-of-backup record required:        no
wal_level setting:                    hot_standby
wal_log_hints setting:                on
max_connections setting:              100
max_worker_processes setting:         8
max_prepared_xacts setting:           0
max_locks_per_xact setting:           64
track_commit_timestamp setting:       off
Maximum data alignment:               8
Database block size:                  8192
Blocks per segment of large relation: 131072
WAL block size:                       8192
Bytes per WAL segment:                16777216
Maximum length of identifiers:        64
Maximum columns in an index:          32
Maximum size of a TOAST chunk:        1996
Size of a large-object chunk:         2048
Date/time type storage:               64-bit integers
Float4 argument passing:              by value
Float8 argument passing:              by value
Data page checksum version:           0
"""


def postmaster_opts_string(*args, **kwargs):
    return '/usr/local/pgsql/bin/postgres "-D" "data/postgresql0" "--listen_addresses=127.0.0.1" "--port=5432"'\
        ' "--hot_standby=on" "--wal_keep_segments=8" "--wal_level=hot_standby" "--archive_command=mkdir -p ../wal_archive \n'\
        '&& cp %p ../wal_archive/%f" "--wal_log_hints=on" "--max_wal_senders=5" "--archive_timeout=1800s" "--archive_mode=on"'\
        ' "--max_replication_slots=5"\n'


def psycopg2_connect(*args, **kwargs):
    return MockConnect()


@patch('subprocess.call', Mock(return_value=0))
@patch('psycopg2.connect', psycopg2_connect)
@patch('shutil.copy', Mock())
class TestPostgresql(unittest.TestCase):

    @patch('subprocess.call', Mock(return_value=0))
    @patch('psycopg2.connect', psycopg2_connect)
    def setUp(self):
        self.p = Postgresql({'name': 'test0', 'scope': 'batman', 'data_dir': 'data/test0',
                             'listen': '127.0.0.1, *:5432', 'connect_address': '127.0.0.2:5432',
                             'pg_hba': ['hostssl all all 0.0.0.0/0 md5', 'host all all 0.0.0.0/0 md5'],
                             'superuser': {'password': ''},
                             'admin': {'username': 'admin', 'password': 'admin'},
                             'pg_rewind': {'username': 'admin', 'password': 'admin'},
                             'replication': {'username': 'replicator',
                                             'password': 'rep-pass',
                                             'network': '127.0.0.1/32'},
                             'parameters': {'foo': 'bar'}, 'recovery_conf': {'foo': 'bar'},
                             'callbacks': {'on_start': 'true', 'on_stop': 'true',
                                           'on_restart': 'true', 'on_role_change': 'true',
                                           'on_reload': 'true'
                                           },
                             'restore': 'true'})
        if not os.path.exists(self.p.data_dir):
            os.makedirs(self.p.data_dir)
        self.leadermem = Member(0, 'leader', 28, {'conn_url': 'postgres://replicator:rep-pass@127.0.0.1:5435/postgres'})
        self.leader = Leader(-1, 28, self.leadermem)
        self.other = Member(0, 'test1', 28, {'conn_url': 'postgres://replicator:rep-pass@127.0.0.1:5433/postgres'})
        self.me = Member(0, 'test0', 28, {'conn_url': 'postgres://replicator:rep-pass@127.0.0.1:5434/postgres'})

    def tearDown(self):
        shutil.rmtree('data')

    def test_data_directory_empty(self):
        self.assertTrue(self.p.data_directory_empty())

    def test_initialize(self):
        self.assertTrue(self.p.initialize())
        self.assertTrue(os.path.exists(os.path.join(self.p.data_dir, 'pg_hba.conf')))

    def test_start(self):
        self.assertTrue(self.p.start())
        self.p.is_running = false
        open(os.path.join(self.p.data_dir, 'postmaster.pid'), 'w').close()
        self.assertTrue(self.p.start())

    def test_stop(self):
        self.assertTrue(self.p.stop())
        with patch('subprocess.call', Mock(return_value=1)):
            self.assertTrue(self.p.stop())
            self.p.is_running = Mock(return_value=True)
            self.assertFalse(self.p.stop())

    def test_restart(self):
        self.p.start = false
        self.p.is_running = false
        self.assertFalse(self.p.restart())
        self.assertEquals(self.p.state, 'restart failed (restarting)')

    def test_sync_from_leader(self):
        self.assertTrue(self.p.sync_from_leader(self.leader))

<<<<<<< HEAD
    @patch('subprocess.call', side_effect=Exception("Test"))
    def test_pg_rewind(self, mock_call):
        self.assertTrue(self.p.rewind(self.leader))
        self.p
        subprocess.call = mock_call
        self.assertFalse(self.p.rewind(self.leader))

    @patch('patroni.postgresql.Postgresql.rewind', return_value=False)
    @patch('patroni.postgresql.Postgresql.remove_data_directory', MagicMock(return_value=True))
    def test_follow_the_leader(self, mock_pg_rewind):
        self.p.demote(self.leader)
        self.p.follow_the_leader(None)
        self.p.demote(self.leader)
        self.p.follow_the_leader(self.leader)
        self.p.follow_the_leader(Leader(-1, None, 28, self.other))
        self.p.rewind = mock_pg_rewind
        self.p.follow_the_leader(self.leader)
=======
    def test_follow_the_leader(self):
        self.p.follow_the_leader(self.leader)
        self.p.demote()
        self.p.follow_the_leader(self.leader)
        self.p.follow_the_leader(Leader(-1, 28, self.other))
>>>>>>> 2c863ce9

    def test_create_replica(self):
        self.p.delete_trigger_file = Mock(side_effect=OSError())
        self.assertEquals(self.p.create_replica({'host': '', 'port': '', 'user': ''}, ''), 1)

    def test_create_connection_users(self):
        cfg = self.p.config
        cfg['superuser']['username'] = 'test'
        p = Postgresql(cfg)
        p.create_connection_users()

    def test_sync_replication_slots(self):
        self.p.start()
        cluster = Cluster(True, self.leader, 0, [self.me, self.other, self.leadermem], None)
        self.p.sync_replication_slots(cluster)
        self.p.query = Mock(side_effect=psycopg2.OperationalError)
        self.p.schedule_load_slots = True
        self.p.sync_replication_slots(cluster)

    @patch.object(MockConnect, 'closed', 2)
    def test__query(self):
        self.assertRaises(PostgresConnectionException, self.p._query, 'blabla')
        self.p._state = 'restarting'
        self.assertRaises(RetryFailedError, self.p._query, 'blabla')

    def test_query(self):
        self.p.query('select 1')
        self.assertRaises(PostgresConnectionException, self.p.query, 'RetryFailedError')
        self.assertRaises(psycopg2.OperationalError, self.p.query, 'blabla')

    def test_is_leader(self):
        self.assertTrue(self.p.is_leader())

    def test_reload(self):
        self.assertTrue(self.p.reload())

    def test_is_healthy(self):
        self.assertTrue(self.p.is_healthy())
        self.p.is_running = false
        self.assertFalse(self.p.is_healthy())

    def test_promote(self):
        self.p._role = 'replica'
        self.assertTrue(self.p.promote())
        self.assertTrue(self.p.promote())

    def test_last_operation(self):
        self.assertEquals(self.p.last_operation(), '0')

    @patch('subprocess.Popen', Mock(side_effect=OSError()))
    def test_call_nowait(self):
        self.assertFalse(self.p.call_nowait('on_start'))

    def test_non_existing_callback(self):
        self.assertFalse(self.p.call_nowait('foobar'))

    def test_is_leader_exception(self):
        self.p.start()
        self.p.query = Mock(side_effect=psycopg2.OperationalError("not supported"))
        self.assertTrue(self.p.stop())

    def test_check_replication_lag(self):
        self.assertTrue(self.p.check_replication_lag(0))

    @patch('os.rename', Mock())
    @patch('os.path.isdir', Mock(return_value=True))
    def test_move_data_directory(self):
        self.p.is_running = false
        self.p.move_data_directory()
        with patch('os.rename', Mock(side_effect=OSError())):
            self.p.move_data_directory()

    def test_bootstrap(self):
        with patch('subprocess.call', Mock(return_value=1)):
            self.assertRaises(PostgresException, self.p.bootstrap)
        self.p.bootstrap()
        self.p.bootstrap(self.leader)

    def test_remove_data_directory(self):
        self.p.data_dir = 'data_dir'
        self.p.remove_data_directory()
        os.mkdir(self.p.data_dir)
        self.p.remove_data_directory()
        open(self.p.data_dir, 'w').close()
        self.p.remove_data_directory()
        os.symlink('unexisting', self.p.data_dir)
        with patch('os.unlink', Mock(side_effect=Exception)):
            self.p.remove_data_directory()
        self.p.remove_data_directory()

    @patch('subprocess.check_output', MagicMock(return_value=0, side_effect=pg_controldata_string))
    @patch('subprocess.check_output', side_effect=subprocess.CalledProcessError)
    @patch('subprocess.check_output', side_effect=Exception('Failed'))
    def test_controldata(self, check_output_call_error, check_output_generic_exception):
        data = self.p.controldata()
        self.assertEquals(len(data), 50)
        self.assertEquals(data['Database cluster state'], 'shut down in recovery')
        self.assertEquals(data['wal_log_hints setting'], 'on')
        self.assertEquals(int(data['Database block size']), 8192)

        subprocess.check_output = check_output_call_error
        data = self.p.controldata()
        self.assertIsNone(data)

        subprocess.check_output = check_output_generic_exception
        self.assertRaises(Exception, self.p.controldata())

    def test_read_postmaster_opts(self):
        m = mock.mock_open(read_data=postmaster_opts_string())
        with patch.object(builtins, 'open', m):
            data = self.p.read_postmaster_opts()
            self.assertEquals(data['wal_level'], 'hot_standby')
            self.assertEquals(int(data['max_replication_slots']), 5)
            self.assertEqual(data.get('D'), None)

            m.side_effect = IOError("foo")
            data = self.p.read_postmaster_opts()
            self.assertEqual(data, dict())

            m.side_effect = Exception("foo")
            self.assertRaises(Exception, self.p.read_postmaster_opts())

    @patch('subprocess.Popen')
    @patch.object(builtins, 'open', MagicMock(return_value=42))
    def test_single_user_mode(self, subprocess_popen_mock):
        subprocess_popen_mock.return_value.wait.return_value = 0
        self.assertEquals(self.p.single_user_mode(options=dict(archive_mode='on', archive_command='false')), 0)
        subprocess_popen_mock.assert_called_once_with(['postgres', '--single', '-D', self.p.data_dir,
                                                      '-c', 'archive_command=false', '-c', 'archive_mode=on',
                                                       'postgres'], stdin=subprocess.PIPE,
                                                      stdout=42,
                                                      stderr=subprocess.STDOUT)
        subprocess_popen_mock.reset_mock()
        self.assertEquals(self.p.single_user_mode(command="CHECKPOINT"), 0)
        subprocess_popen_mock.assert_called_once_with(['postgres', '--single', '-D', self.p.data_dir,
                                                      'postgres'], stdin=subprocess.PIPE,
                                                      stdout=42,
                                                      stderr=subprocess.STDOUT)
        subprocess_popen_mock.return_value = None
        self.assertEquals(self.p.single_user_mode(), 1)

    def fake_listdir(path):
        if path.endswith(os.path.join('pg_xlog', 'archive_status')):
            return ["a", "b", "c"]
        return []

    @patch('os.listdir', MagicMock(side_effect=fake_listdir))
    @patch('os.path.isdir', MagicMock(return_value=True))
    @patch('os.unlink', return_value=True)
    @patch('os.remove', return_value=True)
    @patch('os.path.islink', return_value=False)
    @patch('os.path.isfile', return_value=True)
    def test_cleanup_archive_status(self, mock_file, mock_link, mock_remove, mock_unlink):
        ap = os.path.join(self.p.data_dir, 'pg_xlog', 'archive_status/')
        self.p.cleanup_archive_status()
        mock_remove.assert_has_calls([mock.call(ap+'a'), mock.call(ap+'b'), mock.call(ap+'c')])
        mock_unlink.assert_not_called()

        mock_remove.reset_mock()
        mock_file.return_value = False
        mock_link.return_value = True
        self.p.cleanup_archive_status()
        mock_unlink.assert_has_calls([mock.call(ap+'a'), mock.call(ap+'b'), mock.call(ap+'c')])
        mock_remove.assert_not_called()

        mock_unlink.reset_mock()
        mock_remove.reset_mock()
        mock_file.side_effect = Exception("foo")
        self.p.cleanup_archive_status()
        mock_unlink.assert_not_called()
        mock_remove.assert_not_called()<|MERGE_RESOLUTION|>--- conflicted
+++ resolved
@@ -213,7 +213,6 @@
     def test_sync_from_leader(self):
         self.assertTrue(self.p.sync_from_leader(self.leader))
 
-<<<<<<< HEAD
     @patch('subprocess.call', side_effect=Exception("Test"))
     def test_pg_rewind(self, mock_call):
         self.assertTrue(self.p.rewind(self.leader))
@@ -224,20 +223,13 @@
     @patch('patroni.postgresql.Postgresql.rewind', return_value=False)
     @patch('patroni.postgresql.Postgresql.remove_data_directory', MagicMock(return_value=True))
     def test_follow_the_leader(self, mock_pg_rewind):
-        self.p.demote(self.leader)
+        self.p.demote()
         self.p.follow_the_leader(None)
-        self.p.demote(self.leader)
-        self.p.follow_the_leader(self.leader)
-        self.p.follow_the_leader(Leader(-1, None, 28, self.other))
-        self.p.rewind = mock_pg_rewind
-        self.p.follow_the_leader(self.leader)
-=======
-    def test_follow_the_leader(self):
-        self.p.follow_the_leader(self.leader)
         self.p.demote()
         self.p.follow_the_leader(self.leader)
         self.p.follow_the_leader(Leader(-1, 28, self.other))
->>>>>>> 2c863ce9
+        self.p.rewind = mock_pg_rewind
+        self.p.follow_the_leader(self.leader)
 
     def test_create_replica(self):
         self.p.delete_trigger_file = Mock(side_effect=OSError())
