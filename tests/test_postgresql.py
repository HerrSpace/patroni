import mock  # for the mock.call method, importing it without a namespace breaks python3
import os
import psycopg2
import shutil
import unittest

from sys import version_info
if version_info.major == 2:
    import __builtin__ as builtins
else:
    import builtins

from mock import Mock, MagicMock, PropertyMock, patch, mock_open
from patroni.dcs import Cluster, Leader, Member
from patroni.exceptions import PostgresException, PostgresConnectionException
from patroni.postgresql import Postgresql
from patroni.utils import RetryFailedError
from test_ha import false
import subprocess


def is_file_raise_on_backup(*args, **kwargs):
    if args[0].endswith('.backup'):
        raise Exception("foo")


class MockCursor:

    def __init__(self, connection):
        self.connection = connection
        self.closed = False
        self.results = []

    def execute(self, sql, *params):
        if sql.startswith('blabla') or sql == 'CHECKPOINT':
            raise psycopg2.OperationalError()
        elif sql.startswith('RetryFailedError'):
            raise RetryFailedError('retry')
        elif sql.startswith('SELECT slot_name'):
            self.results = [('blabla',), ('foobar',)]
        elif sql.startswith('SELECT pg_xlog_location_diff'):
            self.results = [(0,)]
        elif sql == 'SELECT pg_is_in_recovery()':
            self.results = [(False, )]
        elif sql.startswith('SELECT to_char(pg_postmaster_start_time'):
            self.results = [('', True, '', '', '', False)]
        else:
            self.results = [(
                None,
                None,
                None,
                None,
                None,
                None,
                None,
                None,
                None,
                None,
            )]

    def fetchone(self):
        return self.results[0]

    def close(self):
        pass

    def __iter__(self):
        for i in self.results:
            yield i

    def __enter__(self):
        return self

    def __exit__(self, *args):
        pass


class MockConnect(Mock):

    autocommit = False
    closed = 0

    def cursor(self):
        return MockCursor(self)

    def __enter__(self):
        return self

    def __exit__(self, *args):
        pass


def pg_controldata_string(*args, **kwargs):
    return b"""
pg_control version number:            942
Catalog version number:               201509161
Database system identifier:           6200971513092291716
Database cluster state:               shut down in recovery
pg_control last modified:             Fri Oct  2 10:57:06 2015
Latest checkpoint location:           0/30000C8
Prior checkpoint location:            0/2000060
Latest checkpoint's REDO location:    0/3000090
Latest checkpoint's REDO WAL file:    000000020000000000000003
Latest checkpoint's TimeLineID:       2
Latest checkpoint's PrevTimeLineID:   2
Latest checkpoint's full_page_writes: on
Latest checkpoint's NextXID:          0/943
Latest checkpoint's NextOID:          24576
Latest checkpoint's NextMultiXactId:  1
Latest checkpoint's NextMultiOffset:  0
Latest checkpoint's oldestXID:        931
Latest checkpoint's oldestXID's DB:   1
Latest checkpoint's oldestActiveXID:  943
Latest checkpoint's oldestMultiXid:   1
Latest checkpoint's oldestMulti's DB: 1
Latest checkpoint's oldestCommitTs:   0
Latest checkpoint's newestCommitTs:   0
Time of latest checkpoint:            Fri Oct  2 10:56:54 2015
Fake LSN counter for unlogged rels:   0/1
Minimum recovery ending location:     0/30241F8
Min recovery ending loc's timeline:   2
Backup start location:                0/0
Backup end location:                  0/0
End-of-backup record required:        no
wal_level setting:                    hot_standby
Current wal_log_hints setting:                on
Current max_connections setting:              100
Current max_worker_processes setting:         8
Current max_prepared_xacts setting:           0
Current max_locks_per_xact setting:           64
Current track_commit_timestamp setting:       off
Maximum data alignment:               8
Database block size:                  8192
Blocks per segment of large relation: 131072
WAL block size:                       8192
Bytes per WAL segment:                16777216
Maximum length of identifiers:        64
Maximum columns in an index:          32
Maximum size of a TOAST chunk:        1996
Size of a large-object chunk:         2048
Date/time type storage:               64-bit integers
Float4 argument passing:              by value
Float8 argument passing:              by value
Data page checksum version:           0
"""


def postmaster_opts_string(*args, **kwargs):
    return '/usr/local/pgsql/bin/postgres "-D" "data/postgresql0" "--listen_addresses=127.0.0.1" "--port=5432"'\
        ' "--hot_standby=on" "--wal_keep_segments=8" "--wal_level=hot_standby" "--archive_command=mkdir -p ../wal_archive \n'\
        '&& cp %p ../wal_archive/%f" "--wal_log_hints=on" "--max_wal_senders=5" "--archive_timeout=1800s" "--archive_mode=on"'\
        ' "--max_replication_slots=5"\n'


def psycopg2_connect(*args, **kwargs):
    return MockConnect()


@patch('subprocess.call', Mock(return_value=0))
@patch('psycopg2.connect', psycopg2_connect)
@patch('shutil.copy', Mock())
class TestPostgresql(unittest.TestCase):

    @patch('subprocess.call', Mock(return_value=0))
    @patch('psycopg2.connect', psycopg2_connect)
    def setUp(self):
        self.p = Postgresql({'name': 'test0', 'scope': 'batman', 'data_dir': 'data/test0',
                             'listen': '127.0.0.1, *:5432', 'connect_address': '127.0.0.2:5432',
                             'pg_hba': ['hostssl all all 0.0.0.0/0 md5', 'host all all 0.0.0.0/0 md5'],
                             'superuser': {'password': ''},
                             'admin': {'username': 'admin', 'password': 'admin'},
                             'pg_rewind': {'username': 'admin', 'password': 'admin'},
                             'replication': {'username': 'replicator',
                                             'password': 'rep-pass',
                                             'network': '127.0.0.1/32'},
                             'parameters': {'foo': 'bar'}, 'recovery_conf': {'foo': 'bar'},
                             'callbacks': {'on_start': 'true', 'on_stop': 'true',
                                           'on_restart': 'true', 'on_role_change': 'true',
                                           'on_reload': 'true'
                                           },
                             'restore': 'true'})
        if not os.path.exists(self.p.data_dir):
            os.makedirs(self.p.data_dir)
        self.leadermem = Member(0, 'leader', 28, {'conn_url': 'postgres://replicator:rep-pass@127.0.0.1:5435/postgres'})
        self.leader = Leader(-1, 28, self.leadermem)
        self.other = Member(0, 'test1', 28, {'conn_url': 'postgres://replicator:rep-pass@127.0.0.1:5433/postgres'})
        self.me = Member(0, 'test0', 28, {'conn_url': 'postgres://replicator:rep-pass@127.0.0.1:5434/postgres'})

    def tearDown(self):
        shutil.rmtree('data')

    def test_data_directory_empty(self):
        self.assertTrue(self.p.data_directory_empty())

    def test_initialize(self):
        self.assertTrue(self.p.initialize())
        self.assertTrue(os.path.exists(os.path.join(self.p.data_dir, 'pg_hba.conf')))

    def test_start(self):
        self.assertTrue(self.p.start())
        self.p.is_running = false
        open(os.path.join(self.p.data_dir, 'postmaster.pid'), 'w').close()
        self.assertTrue(self.p.start())

    def test_stop(self):
        self.assertTrue(self.p.stop())
        with patch('subprocess.call', Mock(return_value=1)):
            self.assertTrue(self.p.stop())
            self.p.is_running = Mock(return_value=True)
            self.assertFalse(self.p.stop())

    def test_restart(self):
        self.p.start = false
        self.p.is_running = false
        self.assertFalse(self.p.restart())
        self.assertEquals(self.p.state, 'restart failed (restarting)')

    def test_sync_from_leader(self):
        self.assertTrue(self.p.sync_from_leader(self.leader))

    @patch('subprocess.call', side_effect=Exception("Test"))
    def test_pg_rewind(self, mock_call):
        self.assertTrue(self.p.rewind(self.leader))
        subprocess.call = mock_call
        self.assertFalse(self.p.rewind(self.leader))

    @patch('patroni.postgresql.Postgresql.rewind', return_value=False)
    @patch('patroni.postgresql.Postgresql.remove_data_directory', MagicMock(return_value=True))
    @patch('patroni.postgresql.Postgresql.single_user_mode', MagicMock(return_value=1))
    def test_follow_the_leader(self, mock_pg_rewind):
        self.p.demote()
        self.p.follow_the_leader(None)
        self.p.demote()
        self.p.follow_the_leader(self.leader)
        self.p.follow_the_leader(Leader(-1, 28, self.other))
        self.p.rewind = mock_pg_rewind
        self.p.follow_the_leader(self.leader)
        self.p.require_rewind()
        with mock.patch('os.path.islink', MagicMock(return_value=True)):
            with mock.patch('patroni.postgresql.Postgresql.can_rewind', new_callable=PropertyMock(return_value=True)):
                with mock.patch('os.unlink', MagicMock(return_value=True)):
                    self.p.follow_the_leader(self.leader, recovery=True)
        self.p.require_rewind()
        with mock.patch('patroni.postgresql.Postgresql.can_rewind', new_callable=PropertyMock(return_value=True)):
            self.p.rewind.return_value = True
            self.p.follow_the_leader(self.leader, recovery=True)
            self.p.rewind.return_value = False
            self.p.follow_the_leader(self.leader, recovery=True)

    def test_can_rewind(self):
        tmp = self.p.pg_rewind
        self.p.pg_rewind = None
        self.assertFalse(self.p.can_rewind)
        self.p.pg_rewind = tmp
        with mock.patch('subprocess.call', MagicMock(return_value=1)):
            self.assertFalse(self.p.can_rewind)
        with mock.patch('subprocess.call', side_effect=OSError("foo")):
            self.assertFalse(self.p.can_rewind)
        tmp = self.p.controldata()
        self.p.controldata = lambda: {'wal_log_hints setting': 'on'}
        self.assertTrue(self.p.can_rewind)
        self.p.controldata = tmp

    def test_create_replica(self):
        self.p.delete_trigger_file = Mock(side_effect=OSError())
        self.assertEquals(self.p.create_replica({'host': '', 'port': '', 'user': ''}, ''), 1)

    def test_create_connection_users(self):
        cfg = self.p.config
        cfg['superuser']['username'] = 'test'
        p = Postgresql(cfg)
        p.create_connection_users()

    def test_sync_replication_slots(self):
        self.p.start()
        cluster = Cluster(True, self.leader, 0, [self.me, self.other, self.leadermem], None)
        self.p.sync_replication_slots(cluster)
        self.p.query = Mock(side_effect=psycopg2.OperationalError)
        self.p.schedule_load_slots = True
        self.p.sync_replication_slots(cluster)

    @patch.object(MockConnect, 'closed', 2)
    def test__query(self):
        self.assertRaises(PostgresConnectionException, self.p._query, 'blabla')
        self.p._state = 'restarting'
        self.assertRaises(RetryFailedError, self.p._query, 'blabla')

    def test_query(self):
        self.p.query('select 1')
        self.assertRaises(PostgresConnectionException, self.p.query, 'RetryFailedError')
        self.assertRaises(psycopg2.OperationalError, self.p.query, 'blabla')

    def test_is_leader(self):
        self.assertTrue(self.p.is_leader())

    def test_reload(self):
        self.assertTrue(self.p.reload())

    def test_is_healthy(self):
        self.assertTrue(self.p.is_healthy())
        self.p.is_running = false
        self.assertFalse(self.p.is_healthy())

    def test_promote(self):
        self.p._role = 'replica'
        self.assertTrue(self.p.promote())
        self.assertTrue(self.p.promote())

    def test_last_operation(self):
        self.assertEquals(self.p.last_operation(), '0')

    @patch('subprocess.Popen', Mock(side_effect=OSError()))
    def test_call_nowait(self):
        self.assertFalse(self.p.call_nowait('on_start'))

    def test_non_existing_callback(self):
        self.assertFalse(self.p.call_nowait('foobar'))

    def test_is_leader_exception(self):
        self.p.start()
        self.p.query = Mock(side_effect=psycopg2.OperationalError("not supported"))
        self.assertTrue(self.p.stop())

    def test_check_replication_lag(self):
        self.assertTrue(self.p.check_replication_lag(0))

    @patch('os.rename', Mock())
    @patch('os.path.isdir', Mock(return_value=True))
    def test_move_data_directory(self):
        self.p.is_running = false
        self.p.move_data_directory()
        with patch('os.rename', Mock(side_effect=OSError())):
            self.p.move_data_directory()

    def test_bootstrap(self):
        with patch('subprocess.call', Mock(return_value=1)):
            self.assertRaises(PostgresException, self.p.bootstrap)
        self.p.bootstrap()
        self.p.bootstrap(self.leader)

    def test_remove_data_directory(self):
        self.p.data_dir = 'data_dir'
        self.p.remove_data_directory()
        os.mkdir(self.p.data_dir)
        self.p.remove_data_directory()
        open(self.p.data_dir, 'w').close()
        self.p.remove_data_directory()
        os.symlink('unexisting', self.p.data_dir)
        with patch('os.unlink', Mock(side_effect=Exception)):
            self.p.remove_data_directory()
        self.p.remove_data_directory()

    @patch('subprocess.check_output', MagicMock(return_value=0, side_effect=pg_controldata_string))
    @patch('subprocess.check_output', side_effect=subprocess.CalledProcessError)
    @patch('subprocess.check_output', side_effect=Exception('Failed'))
    def test_controldata(self, check_output_call_error, check_output_generic_exception):
        data = self.p.controldata()
        self.assertEquals(len(data), 50)
        self.assertEquals(data['Database cluster state'], 'shut down in recovery')
        self.assertEquals(data['wal_log_hints setting'], 'on')
        self.assertEquals(int(data['Database block size']), 8192)

        subprocess.check_output = check_output_call_error
        data = self.p.controldata()
        self.assertEquals(data, dict())

        subprocess.check_output = check_output_generic_exception
        self.assertRaises(Exception, self.p.controldata())

    def test_read_postmaster_opts(self):
        m = mock_open(read_data=postmaster_opts_string())
        with patch.object(builtins, 'open', m):
            data = self.p.read_postmaster_opts()
            self.assertEquals(data['wal_level'], 'hot_standby')
            self.assertEquals(int(data['max_replication_slots']), 5)
            self.assertEqual(data.get('D'), None)

            m.side_effect = IOError("foo")
            data = self.p.read_postmaster_opts()
            self.assertEqual(data, dict())

            m.side_effect = Exception("foo")
            self.assertRaises(Exception, self.p.read_postmaster_opts())

    @patch('subprocess.Popen')
    @patch.object(builtins, 'open', MagicMock(return_value=42))
    def test_single_user_mode(self, subprocess_popen_mock):
        subprocess_popen_mock.return_value.wait.return_value = 0
        self.assertEquals(self.p.single_user_mode(options=dict(archive_mode='on', archive_command='false')), 0)
        subprocess_popen_mock.assert_called_once_with(['postgres', '--single', '-D', self.p.data_dir,
                                                      '-c', 'archive_command=false', '-c', 'archive_mode=on',
                                                       'postgres'], stdin=subprocess.PIPE,
                                                      stdout=42,
                                                      stderr=subprocess.STDOUT)
        subprocess_popen_mock.reset_mock()
        self.assertEquals(self.p.single_user_mode(command="CHECKPOINT"), 0)
        subprocess_popen_mock.assert_called_once_with(['postgres', '--single', '-D', self.p.data_dir,
                                                      'postgres'], stdin=subprocess.PIPE,
                                                      stdout=42,
                                                      stderr=subprocess.STDOUT)
        subprocess_popen_mock.return_value = None
        self.assertEquals(self.p.single_user_mode(), 1)

    def fake_listdir(path):
        if path.endswith(os.path.join('pg_xlog', 'archive_status')):
            return ["a", "b", "c"]
        return []

    @patch('os.listdir', MagicMock(side_effect=fake_listdir))
    @patch('os.path.isdir', MagicMock(return_value=True))
    @patch('os.unlink', return_value=True)
    @patch('os.remove', return_value=True)
    @patch('os.path.islink', return_value=False)
    @patch('os.path.isfile', return_value=True)
    def test_cleanup_archive_status(self, mock_file, mock_link, mock_remove, mock_unlink):
        ap = os.path.join(self.p.data_dir, 'pg_xlog', 'archive_status/')
        self.p.cleanup_archive_status()
        mock_remove.assert_has_calls([mock.call(ap+'a'), mock.call(ap+'b'), mock.call(ap+'c')])
        mock_unlink.assert_not_called()

        mock_remove.reset_mock()

        mock_file.return_value = False
        mock_link.return_value = True
        self.p.cleanup_archive_status()
        mock_unlink.assert_has_calls([mock.call(ap+'a'), mock.call(ap+'b'), mock.call(ap+'c')])
        mock_remove.assert_not_called()

        mock_unlink.reset_mock()
        mock_remove.reset_mock()

        mock_file.side_effect = Exception("foo")
        mock_link.side_effect = Exception("foo")
        self.p.cleanup_archive_status()
        mock_unlink.assert_not_called()
        mock_remove.assert_not_called()

<<<<<<< HEAD
    @patch('subprocess.check_output', MagicMock(return_value=0, side_effect=pg_controldata_string))
    def test_sysid(self):
        self.assertEqual(self.p.sysid, "6200971513092291716")
=======
    @patch('os.path.isfile', MagicMock(return_value=True))
    @patch('shutil.copy', side_effect=Exception)
    def test_save_configuration_files(self, mock_copy):
        shutil.copy = mock_copy
        self.p.save_configuration_files()

    @patch('os.path.isfile', MagicMock(side_effect=is_file_raise_on_backup))
    @patch('shutil.copy', side_effect=Exception)
    def test_restore_configuration_files(self, mock_copy):
        shutil.copy = mock_copy
        self.p.restore_configuration_files()
>>>>>>> b922b8ad
<|MERGE_RESOLUTION|>--- conflicted
+++ resolved
@@ -435,11 +435,10 @@
         mock_unlink.assert_not_called()
         mock_remove.assert_not_called()
 
-<<<<<<< HEAD
     @patch('subprocess.check_output', MagicMock(return_value=0, side_effect=pg_controldata_string))
     def test_sysid(self):
         self.assertEqual(self.p.sysid, "6200971513092291716")
-=======
+
     @patch('os.path.isfile', MagicMock(return_value=True))
     @patch('shutil.copy', side_effect=Exception)
     def test_save_configuration_files(self, mock_copy):
@@ -450,5 +449,4 @@
     @patch('shutil.copy', side_effect=Exception)
     def test_restore_configuration_files(self, mock_copy):
         shutil.copy = mock_copy
-        self.p.restore_configuration_files()
->>>>>>> b922b8ad
+        self.p.restore_configuration_files()