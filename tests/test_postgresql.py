--- conflicted
+++ resolved
@@ -4,13 +4,8 @@
 import subprocess
 import unittest
 
-<<<<<<< HEAD
-from patroni.helpers.dcs import Cluster, Member
-from patroni.helpers.postgresql import Postgresql
-=======
 from patroni.dcs import Cluster, Leader, Member
 from patroni.postgresql import Postgresql
->>>>>>> 1774d6e3
 
 
 def nop(*args, **kwargs):
