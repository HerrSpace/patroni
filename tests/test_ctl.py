--- conflicted
+++ resolved
@@ -7,13 +7,8 @@
 from mock import patch, Mock
 from patroni.ctl import ctl, store_config, load_config, output_members, get_dcs, parse_dcs, \
     get_all_members, get_any_member, get_cursor, query_member, configure, PatroniCtlException, apply_config_changes, \
-<<<<<<< HEAD
-    format_config_for_editing, show_diff, invoke_editor, format_pg_version, find_executable
+    format_config_for_editing, show_diff, invoke_editor, format_pg_version, find_executable, CONFIG_FILE_PATH
 from patroni.dcs.etcd import AbstractEtcdClientWithFailover, Failover
-=======
-    format_config_for_editing, show_diff, invoke_editor, format_pg_version, find_executable, CONFIG_FILE_PATH
-from patroni.dcs.etcd import Client, Failover
->>>>>>> fe23d1f2
 from patroni.utils import tzutc
 from psycopg2 import OperationalError
 from urllib3 import PoolManager
