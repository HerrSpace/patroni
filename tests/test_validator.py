--- conflicted
+++ resolved
@@ -133,12 +133,8 @@
     def test_empty_config(self, mock_out, mock_err):
         schema({})
         output = mock_out.getvalue()
-<<<<<<< HEAD
-        self.assertEqual(['consul', 'etcd', 'etcd3', 'exhibitor', 'kubernetes', 'name', 'postgresql', 'restapi', 'scope', 'zookeeper'], parse_output(output))
-=======
         expected = list(sorted(['name', 'postgresql', 'restapi', 'scope'] + available_dcs))
         self.assertEqual(expected, parse_output(output))
->>>>>>> fe23d1f2
 
     def test_complete_config(self, mock_out, mock_err):
         schema(config)
