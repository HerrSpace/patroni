import json
import time
import unittest

from mock import Mock, mock_open, patch
from patroni.dcs.kubernetes import Kubernetes, KubernetesError, K8sConfig, K8sObject, RetryFailedError,\
        k8s_client, k8s_config, SERVICE_HOST_ENV_NAME, SERVICE_PORT_ENV_NAME
from six.moves import builtins
from threading import Thread
from . import MockResponse, SleepException


def mock_list_namespaced_config_map(*args, **kwargs):
    metadata = {'resource_version': '1', 'labels': {'f': 'b'}, 'name': 'test-config',
                'annotations': {'initialize': '123', 'config': '{}'}}
    items = [k8s_client.V1ConfigMap(metadata=k8s_client.V1ObjectMeta(**metadata))]
    metadata.update({'name': 'test-leader', 'annotations': {'optime': '1234', 'leader': 'p-0', 'ttl': '30s'}})
    items.append(k8s_client.V1ConfigMap(metadata=k8s_client.V1ObjectMeta(**metadata)))
    metadata.update({'name': 'test-failover', 'annotations': {'leader': 'p-0'}})
    items.append(k8s_client.V1ConfigMap(metadata=k8s_client.V1ObjectMeta(**metadata)))
    metadata.update({'name': 'test-sync', 'annotations': {'leader': 'p-0'}})
    items.append(k8s_client.V1ConfigMap(metadata=k8s_client.V1ObjectMeta(**metadata)))
    metadata = k8s_client.V1ObjectMeta(resource_version='1')
    return k8s_client.V1ConfigMapList(metadata=metadata, items=items, kind='ConfigMapList')


def mock_list_namespaced_endpoints(*args, **kwargs):
    target_ref = k8s_client.V1ObjectReference(kind='Pod', resource_version='10', name='p-0',
                                              namespace='default', uid='964dfeae-e79b-4476-8a5a-1920b5c2a69d')
    address0 = k8s_client.V1EndpointAddress(ip='10.0.0.0', target_ref=target_ref)
    address1 = k8s_client.V1EndpointAddress(ip='10.0.0.1')
    port = k8s_client.V1EndpointPort(port=5432, name='postgresql', protocol='TCP')
    subset = k8s_client.V1EndpointSubset(addresses=[address1, address0], ports=[port])
    metadata = k8s_client.V1ObjectMeta(resource_version='1', labels={'f': 'b'}, name='test',
                                       annotations={'optime': '1234', 'leader': 'p-0', 'ttl': '30s'})
    endpoint = k8s_client.V1Endpoints(subsets=[subset], metadata=metadata)
    metadata = k8s_client.V1ObjectMeta(resource_version='1')
    return k8s_client.V1EndpointsList(metadata=metadata, items=[endpoint], kind='V1EndpointsList')


def mock_list_namespaced_pod(*args, **kwargs):
    metadata = k8s_client.V1ObjectMeta(resource_version='1', name='p-0', annotations={'status': '{}'},
                                       uid='964dfeae-e79b-4476-8a5a-1920b5c2a69d')
    status = k8s_client.V1PodStatus(pod_ip='10.0.0.0')
    spec = k8s_client.V1PodSpec(hostname='p-0', node_name='kind-control-plane', containers=[])
    items = [k8s_client.V1Pod(metadata=metadata, status=status, spec=spec)]
    return k8s_client.V1PodList(items=items, kind='PodList')


def mock_namespaced_kind(*args, **kwargs):
    mock = Mock()
    mock.metadata.resource_version = '2'
    return mock


def mock_load_k8s_config(self, *args, **kwargs):
    self._server = ''


class TestK8sConfig(unittest.TestCase):

    def test_load_incluster_config(self):
        for env in ({}, {SERVICE_HOST_ENV_NAME: '', SERVICE_PORT_ENV_NAME: ''}):
            with patch('os.environ', env):
                self.assertRaises(k8s_config.ConfigException, k8s_config.load_incluster_config)

        with patch('os.environ', {SERVICE_HOST_ENV_NAME: 'a', SERVICE_PORT_ENV_NAME: '1'}),\
                patch('os.path.isfile', Mock(side_effect=[False, True, True, False, True, True, True, True])),\
                patch.object(builtins, 'open', Mock(side_effect=[
                    mock_open()(), mock_open(read_data='a')(), mock_open(read_data='a')(),
                    mock_open()(), mock_open(read_data='a')(), mock_open(read_data='a')()])):
            for _ in range(0, 4):
                self.assertRaises(k8s_config.ConfigException, k8s_config.load_incluster_config)
            k8s_config.load_incluster_config()
            self.assertEqual(k8s_config.server, 'https://a:1')

    def test_load_kube_config(self):
        config = {
            "current-context": "local",
            "contexts": [{"name": "local", "context": {"user": "local", "cluster": "local"}}],
            "clusters": [{"name": "local", "cluster": {"server": "https://a:1/", "certificate-authority": "a"}}],
            "users": [{"name": "local", "user": {"username": "a", "password": "b", "client-certificate": "c"}}]
        }
        with patch.object(builtins, 'open', mock_open(read_data=json.dumps(config))):
            k8s_config.load_kube_config()
            self.assertEqual(k8s_config.server, 'https://a:1')
            self.assertEqual(k8s_config.pool_config, {'ca_certs': 'a', 'cert_file': 'c', 'cert_reqs': 'CERT_REQUIRED',
                                                      'maxsize': 10, 'num_pools': 10})

        config["users"][0]["user"]["token"] = "token"
        with patch.object(builtins, 'open', mock_open(read_data=json.dumps(config))):
            k8s_config.load_kube_config()
            self.assertEqual(k8s_config.headers.get('authorization'), 'Bearer token')


class TestCoreV1Api(unittest.TestCase):

    @patch.object(K8sConfig, '_server', '', create=True)
    def setUp(self):
        self.a = k8s_client.CoreV1Api()
        self.a._api_client.set_read_timeout(10)
        self.a._api_client.pool_manager.request = Mock(return_value=MockResponse())

    def test_create_namespaced_service(self):
        self.assertEqual(str(self.a.create_namespaced_service('default', {}, _request_timeout=2)), '{}')

    def test_list_namespaced_endpoints(self):
        self.a._api_client.pool_manager.request.return_value.content = '{"items": [1,2,3]}'
        self.assertIsInstance(self.a.list_namespaced_endpoints('default'), K8sObject)

    def test_patch_namespaced_config_map(self):
        self.assertEqual(str(self.a.patch_namespaced_config_map('foo', 'default', {}, _request_timeout=(1, 2))), '{}')

    def test_list_namespaced_pod(self):
        self.a._api_client.pool_manager.request.return_value.status_code = 409
        self.a._api_client.pool_manager.request.return_value.content = 'foo'
        try:
            self.a.list_namespaced_pod('default', label_selector='foo=bar')
            self.assertFail()
        except k8s_client.rest.ApiException as e:
            self.assertTrue('Reason: ' in str(e))

    def test_delete_namespaced_pod(self):
        self.assertEqual(str(self.a.delete_namespaced_pod('foo', 'default', _request_timeout=(1, 2), body={})), '{}')


class BaseTestKubernetes(unittest.TestCase):

    @patch('socket.TCP_KEEPIDLE', 4, create=True)
    @patch('socket.TCP_KEEPINTVL', 5, create=True)
    @patch('socket.TCP_KEEPCNT', 6, create=True)
    @patch.object(Thread, 'start', Mock())
    @patch.object(K8sConfig, 'load_kube_config', mock_load_k8s_config)
    @patch.object(K8sConfig, 'load_incluster_config', Mock(side_effect=k8s_config.ConfigException))
    @patch.object(k8s_client.CoreV1Api, 'list_namespaced_pod', mock_list_namespaced_pod, create=True)
    @patch.object(k8s_client.CoreV1Api, 'list_namespaced_config_map', mock_list_namespaced_config_map, create=True)
    def setUp(self, config=None):
        config = config or {}
        config.update(ttl=30, scope='test', name='p-0', loop_wait=10, retry_timeout=10, labels={'f': 'b'})
        self.k = Kubernetes(config)
        self.assertRaises(AttributeError, self.k._pods._build_cache)
        self.k._pods._is_ready = True
        self.assertRaises(TypeError, self.k._kinds._build_cache)
        self.k._kinds._is_ready = True
        self.k.get_cluster()


@patch.object(k8s_client.CoreV1Api, 'patch_namespaced_config_map', mock_namespaced_kind, create=True)
class TestKubernetesConfigMaps(BaseTestKubernetes):

    @patch('time.time', Mock(side_effect=[1, 10.9, 100]))
    def test__wait_caches(self):
        self.k._pods._is_ready = False
        with self.k._condition:
            self.assertRaises(RetryFailedError, self.k._wait_caches)

    @patch('time.time', Mock(return_value=time.time() + 100))
    def test_get_cluster(self):
        self.k.get_cluster()

        with patch.object(Kubernetes, '_wait_caches', Mock(side_effect=Exception)):
            self.assertRaises(KubernetesError, self.k.get_cluster)

    def test_take_leader(self):
        self.k.take_leader()
        self.k._leader_observed_record['leader'] = 'test'
        self.k.patch_or_create = Mock(return_value=False)
        self.k.take_leader()

    def test_manual_failover(self):
        with patch.object(k8s_client.CoreV1Api, 'patch_namespaced_config_map',
                          Mock(side_effect=RetryFailedError('')), create=True):
            self.k.manual_failover('foo', 'bar')

    def test_set_config_value(self):
        self.k.set_config_value('{}')

<<<<<<< HEAD
    @patch.object(k8s_client.CoreV1Api, 'patch_namespaced_pod', Mock(return_value=True), create=True)
    def test_touch_member(self):
=======
    @patch.object(k8s_client.CoreV1Api, 'patch_namespaced_pod')
    def test_touch_member(self, mock_patch_namespaced_pod):
        mock_patch_namespaced_pod.return_value.metadata.resource_version = '10'
>>>>>>> e00acdf6
        self.k.touch_member({'role': 'replica'})
        self.k._name = 'p-1'
        self.k.touch_member({'state': 'running', 'role': 'replica'})
        self.k.touch_member({'state': 'stopped', 'role': 'master'})

    def test_initialize(self):
        self.k.initialize()

    def test_delete_leader(self):
        self.k.delete_leader(1)

    def test_cancel_initialization(self):
        self.k.cancel_initialization()

    @patch.object(k8s_client.CoreV1Api, 'delete_collection_namespaced_config_map',
                  Mock(side_effect=k8s_client.rest.ApiException(403, '')), create=True)
    def test_delete_cluster(self):
        self.k.delete_cluster()

    def test_watch(self):
        self.k.set_ttl(10)
        self.k.watch(None, 0)
        self.k.watch(None, 0)

    def test_set_history_value(self):
        self.k.set_history_value('{}')


class TestKubernetesEndpoints(BaseTestKubernetes):

    @patch.object(k8s_client.CoreV1Api, 'list_namespaced_endpoints', mock_list_namespaced_endpoints, create=True)
    def setUp(self, config=None):
        super(TestKubernetesEndpoints, self).setUp({'use_endpoints': True, 'pod_ip': '10.0.0.0'})

    @patch.object(k8s_client.CoreV1Api, 'patch_namespaced_endpoints', create=True)
    def test_update_leader(self, mock_patch_namespaced_endpoints):
        self.assertIsNotNone(self.k.update_leader('123'))
        args = mock_patch_namespaced_endpoints.call_args[0]
        self.assertEqual(args[2].subsets[0].addresses[0].target_ref.resource_version, '10')
        self.k._kinds._object_cache['test'].subsets[:] = []
        self.assertIsNotNone(self.k.update_leader('123'))
        self.k._kinds._object_cache['test'].metadata.annotations['leader'] = 'p-1'
        self.assertFalse(self.k.update_leader('123'))

    @patch.object(k8s_client.CoreV1Api, 'patch_namespaced_endpoints', mock_namespaced_kind, create=True)
    def test_update_leader_with_restricted_access(self):
        self.assertIsNotNone(self.k.update_leader('123', True))

    @patch.object(k8s_client.CoreV1Api, 'patch_namespaced_endpoints')
    def test__update_leader_with_retry(self, mock_patch):
        mock_patch.side_effect = k8s_client.rest.ApiException(502, '')
        self.assertFalse(self.k.update_leader('123'))
        mock_patch.side_effect = RetryFailedError('')
        self.assertFalse(self.k.update_leader('123'))
        mock_patch.side_effect = k8s_client.rest.ApiException(409, '')
        with patch('time.time', Mock(side_effect=[0, 100, 200])):
            self.assertFalse(self.k.update_leader('123'))
        with patch('time.sleep', Mock()):
            self.assertFalse(self.k.update_leader('123'))
            mock_patch.side_effect = [k8s_client.rest.ApiException(409, ''), mock_namespaced_kind()]
            self.k._kinds._object_cache['test'].metadata.resource_version = '2'
            self.assertIsNotNone(self.k._update_leader_with_retry({}, '1', []))

    @patch.object(k8s_client.CoreV1Api, 'create_namespaced_endpoints',
<<<<<<< HEAD
                  Mock(side_effect=[k8s_client.rest.ApiException(502, ''),
                                    k8s_client.rest.ApiException(500, '')]), create=True)
=======
                  Mock(side_effect=[k8s_client.rest.ApiException(500, ''), k8s_client.rest.ApiException(502, '')]))
>>>>>>> e00acdf6
    def test_delete_sync_state(self):
        self.assertFalse(self.k.delete_sync_state())

    @patch.object(k8s_client.CoreV1Api, 'patch_namespaced_pod', mock_namespaced_kind, create=True)
    @patch.object(k8s_client.CoreV1Api, 'create_namespaced_endpoints', mock_namespaced_kind, create=True)
    @patch.object(k8s_client.CoreV1Api, 'create_namespaced_service',
                  Mock(side_effect=[True, False, k8s_client.rest.ApiException(500, '')]), create=True)
    def test__create_config_service(self):
        self.assertIsNotNone(self.k.patch_or_create_config({'foo': 'bar'}))
        self.assertIsNotNone(self.k.patch_or_create_config({'foo': 'bar'}))
        self.k.touch_member({'state': 'running', 'role': 'replica'})


class TestCacheBuilder(BaseTestKubernetes):

    @patch.object(k8s_client.CoreV1Api, 'list_namespaced_config_map', mock_list_namespaced_config_map, create=True)
    @patch('patroni.dcs.kubernetes.ObjectCache._watch')
    def test__build_cache(self, mock_response):
        mock_response.return_value.read_chunked.return_value = [json.dumps(
            {'type': 'MODIFIED', 'object': {'metadata': {
                'name': self.k.config_path, 'resourceVersion': '2', 'annotations': {self.k._CONFIG: 'foo'}}}}
        ).encode('utf-8'), ('\n' + json.dumps(
            {'type': 'DELETED', 'object': {'metadata': {
                'name': self.k.config_path, 'resourceVersion': '3'}}}
        ) + '\n' + json.dumps(
            {'type': 'MDIFIED', 'object': {'metadata': {'name': self.k.config_path}}}
        ) + '\n').encode('utf-8'), b'{"object":{', b'"code":410}}\n']
        self.k._kinds._build_cache()

    @patch('patroni.dcs.kubernetes.logger.error', Mock(side_effect=SleepException))
    @patch('patroni.dcs.kubernetes.ObjectCache._build_cache', Mock(side_effect=Exception))
    def test_run(self):
        self.assertRaises(SleepException, self.k._pods.run)

    @patch('time.sleep', Mock())
    def test__list(self):
        self.k._pods._func = Mock(side_effect=Exception)
        self.assertRaises(Exception, self.k._pods._list)<|MERGE_RESOLUTION|>--- conflicted
+++ resolved
@@ -175,14 +175,9 @@
     def test_set_config_value(self):
         self.k.set_config_value('{}')
 
-<<<<<<< HEAD
-    @patch.object(k8s_client.CoreV1Api, 'patch_namespaced_pod', Mock(return_value=True), create=True)
-    def test_touch_member(self):
-=======
-    @patch.object(k8s_client.CoreV1Api, 'patch_namespaced_pod')
+    @patch.object(k8s_client.CoreV1Api, 'patch_namespaced_pod', create=True)
     def test_touch_member(self, mock_patch_namespaced_pod):
         mock_patch_namespaced_pod.return_value.metadata.resource_version = '10'
->>>>>>> e00acdf6
         self.k.touch_member({'role': 'replica'})
         self.k._name = 'p-1'
         self.k.touch_member({'state': 'running', 'role': 'replica'})
@@ -231,7 +226,7 @@
     def test_update_leader_with_restricted_access(self):
         self.assertIsNotNone(self.k.update_leader('123', True))
 
-    @patch.object(k8s_client.CoreV1Api, 'patch_namespaced_endpoints')
+    @patch.object(k8s_client.CoreV1Api, 'patch_namespaced_endpoints', create=True)
     def test__update_leader_with_retry(self, mock_patch):
         mock_patch.side_effect = k8s_client.rest.ApiException(502, '')
         self.assertFalse(self.k.update_leader('123'))
@@ -247,12 +242,8 @@
             self.assertIsNotNone(self.k._update_leader_with_retry({}, '1', []))
 
     @patch.object(k8s_client.CoreV1Api, 'create_namespaced_endpoints',
-<<<<<<< HEAD
-                  Mock(side_effect=[k8s_client.rest.ApiException(502, ''),
-                                    k8s_client.rest.ApiException(500, '')]), create=True)
-=======
-                  Mock(side_effect=[k8s_client.rest.ApiException(500, ''), k8s_client.rest.ApiException(502, '')]))
->>>>>>> e00acdf6
+                  Mock(side_effect=[k8s_client.rest.ApiException(500, ''),
+                                    k8s_client.rest.ApiException(502, '')]), create=True)
     def test_delete_sync_state(self):
         self.assertFalse(self.k.delete_sync_state())
 
