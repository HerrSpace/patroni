import abc
import datetime
<<<<<<< HEAD
import kazoo.client
import kazoo.exceptions
=======
>>>>>>> 0693fe7d
import os
import psycopg2
import json
import shutil
import signal
import six
import subprocess
import sys
import tempfile
import threading
import time
import yaml


@six.add_metaclass(abc.ABCMeta)
class AbstractController(object):

    def __init__(self, context, name, work_directory, output_dir):
        self._context = context
        self._name = name
        self._work_directory = work_directory
        self._output_dir = output_dir
        self._handle = None
        self._log = None

    def _has_started(self):
        return self._handle and self._handle.pid and self._handle.poll() is None

    def _is_running(self):
        return self._has_started()

    @abc.abstractmethod
    def _is_accessible(self):
        """process is accessible for queries"""

    @abc.abstractmethod
    def _start(self):
        """start process"""

    def start(self, max_wait_limit=5):
        if self._is_running():
            return True

        self._log = open(os.path.join(self._output_dir, self._name + '.log'), 'a')
        self._handle = self._start()

        assert self._has_started(), "Process {0} is not running after being started".format(self._name)

        max_wait_limit *= self._context.timeout_multiplier
        for _ in range(max_wait_limit):
            if self._is_accessible():
                break
            time.sleep(1)
        else:
            assert False,\
                "{0} instance is not available for queries after {1} seconds".format(self._name, max_wait_limit)

    def stop(self, kill=False, timeout=15, _=False):
        term = False
        start_time = time.time()

        timeout *= self._context.timeout_multiplier
        while self._handle and self._is_running():
            if kill:
                self._handle.kill()
            elif not term:
                self._handle.terminate()
                term = True
            time.sleep(1)
            if not kill and time.time() - start_time > timeout:
                kill = True

        if self._log:
            self._log.close()

    def cancel_background(self):
        pass


class PatroniController(AbstractController):
    __PORT = 5360
    PATRONI_CONFIG = '{}.yml'
    """ starts and stops individual patronis"""

    def __init__(self, context, name, work_directory, output_dir, custom_config=None):
        super(PatroniController, self).__init__(context, 'patroni_' + name, work_directory, output_dir)
        PatroniController.__PORT += 1
        self._data_dir = os.path.join(work_directory, 'data', name)
        self._connstring = None
        if custom_config and 'watchdog' in custom_config:
            self.watchdog = WatchdogMonitor(name, work_directory, output_dir)
            custom_config['watchdog'] = {'driver': 'testing', 'device': self.watchdog.fifo_path, 'mode': 'required'}
        else:
            self.watchdog = None

        self._scope = (custom_config or {}).get('scope', 'batman')
        self._config = self._make_patroni_test_config(name, custom_config)
        self._closables = []

        self._conn = None
        self._curs = None

    def write_label(self, content):
        with open(os.path.join(self._data_dir, 'label'), 'w') as f:
            f.write(content)

    def read_label(self, label):
        try:
            with open(os.path.join(self._data_dir, label), 'r') as f:
                return f.read().strip()
        except IOError:
            return None

    @staticmethod
    def recursive_update(dst, src):
        for k, v in src.items():
            if k in dst and isinstance(dst[k], dict):
                PatroniController.recursive_update(dst[k], v)
            else:
                dst[k] = v

    def update_config(self, custom_config):
        with open(self._config) as r:
            config = yaml.safe_load(r)
            self.recursive_update(config, custom_config)
            with open(self._config, 'w') as w:
                yaml.safe_dump(config, w, default_flow_style=False)
        self._scope = config.get('scope', 'batman')

    def add_tag_to_config(self, tag, value):
        self.update_config({'tags': {tag: value}})

    def _start(self):
        if self.watchdog:
            self.watchdog.start()
        if isinstance(self._context.dcs_ctl, KubernetesController):
            self._context.dcs_ctl.create_pod(self._name[8:], self._scope)
            os.environ['PATRONI_KUBERNETES_POD_IP'] = '10.0.0.' + self._name[-1]
        return subprocess.Popen([sys.executable, '-m', 'coverage', 'run',
                                '--source=patroni', '-p', 'patroni.py', self._config],
                                stdout=self._log, stderr=subprocess.STDOUT, cwd=self._work_directory)

    def stop(self, kill=False, timeout=15, postgres=False):
        if postgres:
            return subprocess.call(['pg_ctl', '-D', self._data_dir, 'stop', '-mi', '-w'])
        super(PatroniController, self).stop(kill, timeout)
        if isinstance(self._context.dcs_ctl, KubernetesController):
            self._context.dcs_ctl.delete_pod(self._name[8:])
        if self.watchdog:
            self.watchdog.stop()

    def _is_accessible(self):
        cursor = self.query("SELECT 1", fail_ok=True)
        if cursor is not None:
            cursor.execute("SET synchronous_commit TO 'local'")
            return True

    def _make_patroni_test_config(self, name, custom_config):
        patroni_config_name = self.PATRONI_CONFIG.format(name)
        patroni_config_path = os.path.join(self._output_dir, patroni_config_name)

        with open(patroni_config_name) as f:
            config = yaml.safe_load(f)
            config.pop('etcd', None)

        host = config['postgresql']['listen'].split(':')[0]

        config['postgresql']['listen'] = config['postgresql']['connect_address'] = '{0}:{1}'.format(host, self.__PORT)

        config['name'] = name
        config['postgresql']['data_dir'] = self._data_dir
        config['postgresql']['use_unix_socket'] = True
        config['postgresql']['parameters'].update({
            'logging_collector': 'on', 'log_destination': 'csvlog', 'log_directory': self._output_dir,
            'log_filename': name + '.log', 'log_statement': 'all', 'log_min_messages': 'debug1',
            'unix_socket_directories': self._data_dir})

        if 'bootstrap' in config:
            config['bootstrap']['post_bootstrap'] = 'psql -w -c "SELECT 1"'
            if 'initdb' in config['bootstrap']:
                config['bootstrap']['initdb'].extend([{'auth': 'md5'}, {'auth-host': 'md5'}])

        if custom_config is not None:
            self.recursive_update(config, custom_config)

        if config['postgresql'].get('callbacks', {}).get('on_role_change'):
            config['postgresql']['callbacks']['on_role_change'] += ' ' + str(self.__PORT)

        with open(patroni_config_path, 'w') as f:
            yaml.safe_dump(config, f, default_flow_style=False)

        user = config['postgresql'].get('authentication', config['postgresql']).get('superuser', {})
        self._connkwargs = {k: user[n] for n, k in [('username', 'user'), ('password', 'password')] if n in user}
        self._connkwargs.update({'host': host, 'port': self.__PORT, 'database': 'postgres'})

        self._replication = config['postgresql'].get('authentication', config['postgresql']).get('replication', {})
        self._replication.update({'host': host, 'port': self.__PORT, 'database': 'postgres'})

        return patroni_config_path

    def _connection(self):
        if not self._conn or self._conn.closed != 0:
            self._conn = psycopg2.connect(**self._connkwargs)
            self._conn.autocommit = True
        return self._conn

    def _cursor(self):
        if not self._curs or self._curs.closed or self._curs.connection.closed != 0:
            self._curs = self._connection().cursor()
        return self._curs

    def query(self, query, fail_ok=False):
        try:
            cursor = self._cursor()
            cursor.execute(query)
            return cursor
        except psycopg2.Error:
            if not fail_ok:
                raise

    def check_role_has_changed_to(self, new_role, timeout=10):
        bound_time = time.time() + timeout
        recovery_status = new_role != 'primary'
        while time.time() < bound_time:
            cur = self.query("SELECT pg_is_in_recovery()", fail_ok=True)
            if cur:
                row = cur.fetchone()
                if row and row[0] == recovery_status:
                    return True
            time.sleep(1)
        return False

    def get_watchdog(self):
        return self.watchdog

    def _get_pid(self):
        try:
            pidfile = os.path.join(self._data_dir, 'postmaster.pid')
            if not os.path.exists(pidfile):
                return None
            return int(open(pidfile).readline().strip())
        except Exception:
            return None

    def patroni_hang(self, timeout):
        hang = ProcessHang(self._handle.pid, timeout)
        self._closables.append(hang)
        hang.start()

    def cancel_background(self):
        for obj in self._closables:
            obj.close()
        self._closables = []

    @property
    def backup_source(self):
        return 'postgres://{username}:{password}@{host}:{port}/{database}'.format(**self._replication)

    def backup(self, dest='data/basebackup'):
        subprocess.call([PatroniPoolController.BACKUP_SCRIPT, '--walmethod=none',
                         '--datadir=' + os.path.join(self._work_directory, dest),
                         '--dbname=' + self.backup_source])


class ProcessHang(object):

    """A background thread implementing a cancelable process hang via SIGSTOP."""

    def __init__(self, pid, timeout):
        self._cancelled = threading.Event()
        self._thread = threading.Thread(target=self.run)
        self.pid = pid
        self.timeout = timeout

    def start(self):
        self._thread.start()

    def run(self):
        os.kill(self.pid, signal.SIGSTOP)
        try:
            self._cancelled.wait(self.timeout)
        finally:
            os.kill(self.pid, signal.SIGCONT)

    def close(self):
        self._cancelled.set()
        self._thread.join()


class AbstractDcsController(AbstractController):

    _CLUSTER_NODE = '/service/{0}'

    def __init__(self, context, mktemp=True):
        work_directory = mktemp and tempfile.mkdtemp() or None
        super(AbstractDcsController, self).__init__(context, self.name(), work_directory, context.pctl.output_dir)

    def _is_accessible(self):
        return self._is_running()

    def stop(self, kill=False, timeout=15):
        """ terminate process and wipe out the temp work directory, but only if we actually started it"""
        super(AbstractDcsController, self).stop(kill=kill, timeout=timeout)
        if self._work_directory:
            shutil.rmtree(self._work_directory)

    def path(self, key=None, scope='batman'):
        return self._CLUSTER_NODE.format(scope) + (key and '/' + key or '')

    @abc.abstractmethod
    def query(self, key, scope='batman'):
        """ query for a value of a given key """

    @abc.abstractmethod
    def cleanup_service_tree(self):
        """ clean all contents stored in the tree used for the tests """

    @classmethod
    def get_subclasses(cls):
        for subclass in cls.__subclasses__():
            for subsubclass in subclass.get_subclasses():
                yield subsubclass
            yield subclass

    @classmethod
    def name(cls):
        return cls.__name__[:-10].lower()


class ConsulController(AbstractDcsController):

    def __init__(self, context):
        super(ConsulController, self).__init__(context)
        os.environ['PATRONI_CONSUL_HOST'] = 'localhost:8500'
        os.environ['PATRONI_CONSUL_REGISTER_SERVICE'] = 'on'
        self._config_file = None

        import consul
        self._client = consul.Consul()

    def _start(self):
        self._config_file = self._work_directory + '.json'
        with open(self._config_file, 'wb') as f:
            f.write(b'{"session_ttl_min":"5s","server":true,"bootstrap":true,"advertise_addr":"127.0.0.1"}')
        return subprocess.Popen(['consul', 'agent', '-config-file', self._config_file, '-data-dir',
                                 self._work_directory], stdout=self._log, stderr=subprocess.STDOUT)

    def stop(self, kill=False, timeout=15):
        super(ConsulController, self).stop(kill=kill, timeout=timeout)
        if self._config_file:
            os.unlink(self._config_file)

    def _is_running(self):
        try:
            return bool(self._client.status.leader())
        except Exception:
            return False

    def path(self, key=None, scope='batman'):
        return super(ConsulController, self).path(key, scope)[1:]

    def query(self, key, scope='batman'):
        _, value = self._client.kv.get(self.path(key, scope))
        return value and value['Value'].decode('utf-8')

    def cleanup_service_tree(self):
        self._client.kv.delete(self.path(scope=''), recurse=True)

    def start(self, max_wait_limit=15):
        super(ConsulController, self).start(max_wait_limit)


class AbstractEtcdController(AbstractDcsController):

    """ handles all etcd related tasks, used for the tests setup and cleanup """

<<<<<<< HEAD
    def __init__(self, context, client_cls):
        super(AbstractEtcdController, self).__init__(context)
        self._client_cls = client_cls
=======
    def __init__(self, context):
        super(EtcdController, self).__init__(context)
        os.environ['PATRONI_ETCD_HOST'] = 'localhost:2379'

        import etcd
        self._client = etcd.Client(port=2379)
>>>>>>> 0693fe7d

    def _start(self):
        return subprocess.Popen(["etcd", "--debug", "--data-dir", self._work_directory],
                                stdout=self._log, stderr=subprocess.STDOUT)

    def _is_running(self):
        from patroni.dcs.etcd import DnsCachingResolver
        # if etcd is running, but we didn't start it
        try:
            self._client = self._client_cls({'host': 'localhost', 'port': 2379, 'retry_timeout': 30,
                                             'patronictl': 1}, DnsCachingResolver())
            return True
        except Exception:
            return False


class EtcdController(AbstractEtcdController):

    def __init__(self, context):
        from patroni.dcs.etcd import EtcdClient
        super(EtcdController, self).__init__(context, EtcdClient)
        os.environ['PATRONI_ETCD_HOST'] = 'localhost:2379'

    def query(self, key, scope='batman'):
        import etcd
        try:
            return self._client.get(self.path(key, scope)).value
        except etcd.EtcdKeyNotFound:
            return None

    def cleanup_service_tree(self):
        import etcd
        try:
            self._client.delete(self.path(scope=''), recursive=True)
        except (etcd.EtcdKeyNotFound, etcd.EtcdConnectionFailed):
            return
        except Exception as e:
            assert False, "exception when cleaning up etcd contents: {0}".format(e)


class Etcd3Controller(AbstractEtcdController):

    def __init__(self, context):
        from patroni.dcs.etcd3 import Etcd3Client
        super(Etcd3Controller, self).__init__(context, Etcd3Client)
        os.environ['PATRONI_ETCD3_HOST'] = 'localhost:2379'

    def query(self, key, scope='batman'):
        import base64
        response = self._client.range(self.path(key, scope))
        for k in response.get('kvs', []):
            return base64.b64decode(k['value']).decode('utf-8') if 'value' in k else None

    def cleanup_service_tree(self):
        try:
            self._client.deleteprefix(self.path(scope=''))
        except Exception as e:
            assert False, "exception when cleaning up etcd contents: {0}".format(e)


class KubernetesController(AbstractDcsController):

    def __init__(self, context):
        super(KubernetesController, self).__init__(context)
        self._namespace = 'default'
        self._labels = {"application": "patroni"}
        self._label_selector = ','.join('{0}={1}'.format(k, v) for k, v in self._labels.items())
        os.environ['PATRONI_KUBERNETES_LABELS'] = json.dumps(self._labels)
        os.environ['PATRONI_KUBERNETES_USE_ENDPOINTS'] = 'true'

        from kubernetes import client as k8s_client, config as k8s_config
        k8s_config.load_kube_config(context='local')
        self._client = k8s_client
        self._api = self._client.CoreV1Api()

    def _start(self):
        pass

    def create_pod(self, name, scope):
        labels = self._labels.copy()
        labels['cluster-name'] = scope
        metadata = self._client.V1ObjectMeta(namespace=self._namespace, name=name, labels=labels)
        spec = self._client.V1PodSpec(containers=[self._client.V1Container(name=name, image='empty')])
        body = self._client.V1Pod(metadata=metadata, spec=spec)
        self._api.create_namespaced_pod(self._namespace, body)

    def delete_pod(self, name):
        try:
            self._api.delete_namespaced_pod(name, self._namespace, body=self._client.V1DeleteOptions())
        except Exception:
            pass
        while True:
            try:
                self._api.read_namespaced_pod(name, self._namespace)
            except Exception:
                break

    def query(self, key, scope='batman'):
        if key.startswith('members/'):
            pod = self._api.read_namespaced_pod(key[8:], self._namespace)
            return (pod.metadata.annotations or {}).get('status', '')
        else:
            try:
                ep = scope + {'leader': '', 'history': '-config', 'initialize': '-config'}.get(key, '-' + key)
                e = self._api.read_namespaced_endpoints(ep, self._namespace)
                if key != 'sync':
                    return e.metadata.annotations[key]
                else:
                    return json.dumps(e.metadata.annotations)
            except Exception:
                return None

    def cleanup_service_tree(self):
        try:
            self._api.delete_collection_namespaced_pod(self._namespace, label_selector=self._label_selector)
        except Exception:
            pass
        try:
            self._api.delete_collection_namespaced_endpoints(self._namespace, label_selector=self._label_selector)
        except Exception:
            pass

        while True:
            result = self._api.list_namespaced_pod(self._namespace, label_selector=self._label_selector)
            if len(result.items) < 1:
                break

    def _is_running(self):
        return True


class ZooKeeperController(AbstractDcsController):

    """ handles all zookeeper related tasks, used for the tests setup and cleanup """

    def __init__(self, context, export_env=True):
        super(ZooKeeperController, self).__init__(context, False)
        if export_env:
            os.environ['PATRONI_ZOOKEEPER_HOSTS'] = "'localhost:2181'"

        import kazoo.client
        self._client = kazoo.client.KazooClient()

    def _start(self):
        pass  # TODO: implement later

    def query(self, key, scope='batman'):
        import kazoo.exceptions
        try:
            return self._client.get(self.path(key, scope))[0].decode('utf-8')
        except kazoo.exceptions.NoNodeError:
            return None

    def cleanup_service_tree(self):
        import kazoo.exceptions
        try:
            self._client.delete(self.path(scope=''), recursive=True)
        except (kazoo.exceptions.NoNodeError):
            return
        except Exception as e:
            assert False, "exception when cleaning up zookeeper contents: {0}".format(e)

    def _is_running(self):
        # if zookeeper is running, but we didn't start it
        if self._client.connected:
            return True
        try:
            return self._client.start(1) or True
        except Exception:
            return False


class ExhibitorController(ZooKeeperController):

    def __init__(self, context):
        super(ExhibitorController, self).__init__(context, False)
        os.environ.update({'PATRONI_EXHIBITOR_HOSTS': 'localhost', 'PATRONI_EXHIBITOR_PORT': '8181'})


class PatroniPoolController(object):

    BACKUP_SCRIPT = 'features/backup_create.sh'

    def __init__(self, context):
        self._context = context
        self._dcs = None
        self._output_dir = None
        self._patroni_path = None
        self._processes = {}
        self.create_and_set_output_directory('')
        self.known_dcs = {subclass.name(): subclass for subclass in AbstractDcsController.get_subclasses()}

    @property
    def patroni_path(self):
        if self._patroni_path is None:
            cwd = os.path.realpath(__file__)
            while True:
                cwd, entry = os.path.split(cwd)
                if entry == 'features' or cwd == '/':
                    break
            self._patroni_path = cwd
        return self._patroni_path

    @property
    def output_dir(self):
        return self._output_dir

    def start(self, name, max_wait_limit=20, custom_config=None):
        if name not in self._processes:
            self._processes[name] = PatroniController(self._context, name, self.patroni_path,
                                                      self._output_dir, custom_config)
        self._processes[name].start(max_wait_limit)

    def __getattr__(self, func):
        if func not in ['stop', 'query', 'write_label', 'read_label', 'check_role_has_changed_to',
                        'add_tag_to_config', 'get_watchdog', 'patroni_hang', 'backup']:
            raise AttributeError("PatroniPoolController instance has no attribute '{0}'".format(func))

        def wrapper(name, *args, **kwargs):
            return getattr(self._processes[name], func)(*args, **kwargs)
        return wrapper

    def stop_all(self):
        for ctl in self._processes.values():
            ctl.cancel_background()
            ctl.stop()
        self._processes.clear()

    def create_and_set_output_directory(self, feature_name):
        feature_dir = os.path.join(self.patroni_path, 'features', 'output', feature_name.replace(' ', '_'))
        if os.path.exists(feature_dir):
            shutil.rmtree(feature_dir)
        os.makedirs(feature_dir)
        self._output_dir = feature_dir

    def clone(self, from_name, cluster_name, to_name):
        f = self._processes[from_name]
        custom_config = {
            'scope': cluster_name,
            'bootstrap': {
                'method': 'pg_basebackup',
                'pg_basebackup': {
                    'command': self.BACKUP_SCRIPT + ' --walmethod=stream --dbname=' + f.backup_source
                },
                'dcs': {
                    'postgresql': {
                        'parameters': {
                            'max_connections': 101
                        }
                    }
                }
            },
            'postgresql': {
                'parameters': {
                    'archive_mode': 'on',
                    'archive_command': 'mkdir -p {0} && test ! -f {0}/%f && cp %p {0}/%f'.format(
                            os.path.join(self.patroni_path, 'data', 'wal_archive'))
                },
                'authentication': {
                    'superuser': {'password': 'zalando1'},
                    'replication': {'password': 'rep-pass1'}
                }
            }
        }
        self.start(to_name, custom_config=custom_config)

    def bootstrap_from_backup(self, name, cluster_name):
        custom_config = {
            'scope': cluster_name,
            'bootstrap': {
                'method': 'backup_restore',
                'backup_restore': {
                    'command': 'features/backup_restore.sh --sourcedir=' + os.path.join(self.patroni_path,
                                                                                        'data', 'basebackup'),
                    'recovery_conf': {
                        'recovery_target_action': 'promote',
                        'recovery_target_timeline': 'latest',
                        'restore_command': 'cp {0}/data/wal_archive/%f %p'.format(self.patroni_path)
                    }
                }
            },
            'postgresql': {
                'authentication': {
                    'superuser': {'password': 'zalando2'},
                    'replication': {'password': 'rep-pass2'}
                }
            }
        }
        self.start(name, custom_config=custom_config)

    @property
    def dcs(self):
        if self._dcs is None:
            self._dcs = os.environ.pop('DCS', 'etcd')
            assert self._dcs in self.known_dcs, 'Unsupported dcs: ' + self._dcs
        return self._dcs


class WatchdogMonitor(object):
    """Testing harness for emulating a watchdog device as a named pipe. Because we can't easily emulate ioctl's we
    require a custom driver on Patroni side. The device takes no action, only notes if it was pinged and/or triggered.
    """
    def __init__(self, name, work_directory, output_dir):
        self.fifo_path = os.path.join(work_directory, 'data', 'watchdog.{0}.fifo'.format(name))
        self.fifo_file = None
        self._stop_requested = False  # Relying on bool setting being atomic
        self._thread = None
        self.last_ping = None
        self.was_pinged = False
        self.was_closed = False
        self._was_triggered = False
        self.timeout = 60
        self._log_file = open(os.path.join(output_dir, 'watchdog.{0}.log'.format(name)), 'w')
        self._log("watchdog {0} initialized".format(name))

    def _log(self, msg):
        tstamp = datetime.datetime.now().strftime("%Y-%m-%d %H:%M:%S,%f")
        self._log_file.write("{0}: {1}\n".format(tstamp, msg))

    def start(self):
        assert self._thread is None
        self._stop_requested = False
        self._log("starting fifo {0}".format(self.fifo_path))
        fifo_dir = os.path.dirname(self.fifo_path)
        if os.path.exists(self.fifo_path):
            os.unlink(self.fifo_path)
        elif not os.path.exists(fifo_dir):
            os.mkdir(fifo_dir)
        os.mkfifo(self.fifo_path)
        self.last_ping = time.time()

        self._thread = threading.Thread(target=self.run)
        self._thread.start()

    def run(self):
        try:
            while not self._stop_requested:
                self._log("opening")
                self.fifo_file = os.open(self.fifo_path, os.O_RDONLY)
                try:
                    self._log("Fifo {0} connected".format(self.fifo_path))
                    self.was_closed = False
                    while not self._stop_requested:
                        c = os.read(self.fifo_file, 1)

                        if c == b'X':
                            self._log("Stop requested")
                            return
                        elif c == b'':
                            self._log("Pipe closed")
                            break
                        elif c == b'C':
                            command = b''
                            c = os.read(self.fifo_file, 1)
                            while c != b'\n' and c != b'':
                                command += c
                                c = os.read(self.fifo_file, 1)
                            command = command.decode('utf8')

                            if command.startswith('timeout='):
                                self.timeout = int(command.split('=')[1])
                                self._log("timeout={0}".format(self.timeout))
                        elif c in [b'V', b'1']:
                            cur_time = time.time()
                            if cur_time - self.last_ping > self.timeout:
                                self._log("Triggered")
                                self._was_triggered = True
                            if c == b'V':
                                self._log("magic close")
                                self.was_closed = True
                            elif c == b'1':
                                self.was_pinged = True
                                self._log("ping after {0} seconds".format(cur_time - (self.last_ping or cur_time)))
                                self.last_ping = cur_time
                        else:
                            self._log('Unknown command {0} received from fifo'.format(c))
                finally:
                    self.was_closed = True
                    self._log("closing")
                    os.close(self.fifo_file)
        except Exception as e:
            self._log("Error {0}".format(e))
        finally:
            self._log("stopping")
            self._log_file.flush()
            if os.path.exists(self.fifo_path):
                os.unlink(self.fifo_path)

    def stop(self):
        self._log("Monitor stop")
        self._stop_requested = True
        try:
            if os.path.exists(self.fifo_path):
                fd = os.open(self.fifo_path, os.O_WRONLY)
                os.write(fd, b'X')
                os.close(fd)
        except Exception as e:
            self._log("err while closing: {0}".format(str(e)))
        if self._thread:
            self._thread.join()
            self._thread = None

    def reset(self):
        self._log("reset")
        self.was_pinged = self.was_closed = self._was_triggered = False

    @property
    def was_triggered(self):
        delta = time.time() - self.last_ping
        triggered = self._was_triggered or not self.was_closed and delta > self.timeout
        self._log("triggered={0}, {1}s left".format(triggered, self.timeout - delta))
        return triggered


# actions to execute on start/stop of the tests and before running invidual features
def before_all(context):
    os.environ.update({'PATRONI_RESTAPI_USERNAME': 'username', 'PATRONI_RESTAPI_PASSWORD': 'password'})
    context.ci = 'TRAVIS_BUILD_NUMBER' in os.environ or 'BUILD_NUMBER' in os.environ
    context.timeout_multiplier = 2 if context.ci else 1
    context.pctl = PatroniPoolController(context)
    context.dcs_ctl = context.pctl.known_dcs[context.pctl.dcs](context)
    context.dcs_ctl.start()
    try:
        context.dcs_ctl.cleanup_service_tree()
    except AssertionError:  # after_all handlers won't be executed in before_all
        context.dcs_ctl.stop()
        raise


def after_all(context):
    context.dcs_ctl.stop()
    subprocess.call([sys.executable, '-m', 'coverage', 'combine'])
    subprocess.call([sys.executable, '-m', 'coverage', 'report'])


def before_feature(context, feature):
    """ create per-feature output directory to collect Patroni and PostgreSQL logs """
    context.pctl.create_and_set_output_directory(feature.name)


def after_feature(context, feature):
    """ stop all Patronis, remove their data directory and cleanup the keys in etcd """
    context.pctl.stop_all()
    shutil.rmtree(os.path.join(context.pctl.patroni_path, 'data'))
    context.dcs_ctl.cleanup_service_tree()
    if feature.status == 'failed':
        shutil.copytree(context.pctl.output_dir, context.pctl.output_dir + '_failed')<|MERGE_RESOLUTION|>--- conflicted
+++ resolved
@@ -1,10 +1,5 @@
 import abc
 import datetime
-<<<<<<< HEAD
-import kazoo.client
-import kazoo.exceptions
-=======
->>>>>>> 0693fe7d
 import os
 import psycopg2
 import json
@@ -381,18 +376,9 @@
 
     """ handles all etcd related tasks, used for the tests setup and cleanup """
 
-<<<<<<< HEAD
     def __init__(self, context, client_cls):
         super(AbstractEtcdController, self).__init__(context)
         self._client_cls = client_cls
-=======
-    def __init__(self, context):
-        super(EtcdController, self).__init__(context)
-        os.environ['PATRONI_ETCD_HOST'] = 'localhost:2379'
-
-        import etcd
-        self._client = etcd.Client(port=2379)
->>>>>>> 0693fe7d
 
     def _start(self):
         return subprocess.Popen(["etcd", "--debug", "--data-dir", self._work_directory],
