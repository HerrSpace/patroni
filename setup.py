#!/usr/bin/env python

"""
    Setup file for patroni
"""

import inspect
import os
import sys

<<<<<<< HEAD
from patroni import check_psycopg2, fatal
from patroni.version import __version__ as VERSION
from setuptools.command.test import test as TestCommand
from setuptools import find_packages, setup

if sys.version_info < (2, 7, 0):
    fatal('patroni needs to be run with Python 2.7+')
check_psycopg2()
for n in ('', '.daemon', '.version'):
    del sys.modules['patroni' + n]
=======
from setuptools import Command, find_packages, setup
>>>>>>> 0693fe7d

__location__ = os.path.join(os.getcwd(), os.path.dirname(inspect.getfile(inspect.currentframe())))

NAME = 'patroni'
MAIN_PACKAGE = NAME
DESCRIPTION = 'PostgreSQL High-Available orchestrator and CLI'
LICENSE = 'The MIT License'
URL = 'https://github.com/zalando/patroni'
AUTHOR = 'Alexander Kukushkin, Dmitrii Dolgov, Oleksii Kliukin'
AUTHOR_EMAIL = 'alexander.kukushkin@zalando.de, dmitrii.dolgov@zalando.de, alexk@hintbits.com'
KEYWORDS = 'etcd governor patroni postgresql postgres ha haproxy confd' +\
    ' zookeeper exhibitor consul streaming replication kubernetes k8s'

EXTRAS_REQUIRE = {'aws': ['boto'], 'etcd': ['python-etcd'], 'consul': ['python-consul'],
                  'exhibitor': ['kazoo'], 'zookeeper': ['kazoo'], 'kubernetes': ['kubernetes']}
COVERAGE_XML = True
COVERAGE_HTML = False

# Add here all kinds of additional classifiers as defined under
# https://pypi.python.org/pypi?%3Aaction=list_classifiers
CLASSIFIERS = [
    'Development Status :: 5 - Production/Stable',
    'Environment :: Console',
    'Intended Audience :: Developers',
    'Intended Audience :: System Administrators',
    'License :: OSI Approved :: MIT License',
    'Operating System :: MacOS',
    'Operating System :: POSIX :: Linux',
    'Operating System :: POSIX :: BSD :: FreeBSD',
    'Operating System :: Microsoft :: Windows',
    'Programming Language :: Python',
    'Programming Language :: Python :: 2.7',
    'Programming Language :: Python :: 3',
    'Programming Language :: Python :: 3.4',
    'Programming Language :: Python :: 3.5',
    'Programming Language :: Python :: 3.6',
    'Programming Language :: Python :: 3.7',
    'Programming Language :: Python :: Implementation :: CPython',
]

CONSOLE_SCRIPTS = ['patroni = patroni:main',
                   'patronictl = patroni.ctl:ctl',
                   'patroni_raft_controller = patroni.raft_controller:main',
                   "patroni_wale_restore = patroni.scripts.wale_restore:main",
                   "patroni_aws = patroni.scripts.aws:main"]


class PyTest(Command):

    user_options = [('cov=', None, 'Run coverage'), ('cov-xml=', None, 'Generate junit xml report'),
                    ('cov-html=', None, 'Generate junit html report')]

    def initialize_options(self):
        self.cov = []
        self.cov_xml = False
        self.cov_html = False

    def finalize_options(self):
        if self.cov_xml or self.cov_html:
            self.cov = ['--cov', MAIN_PACKAGE, '--cov-report', 'term-missing']
            if self.cov_xml:
                self.cov.extend(['--cov-report', 'xml'])
            if self.cov_html:
                self.cov.extend(['--cov-report', 'html'])

    def run_tests(self):
        try:
            import pytest
        except Exception:
            raise RuntimeError('py.test is not installed, run: pip install pytest')

        import logging
        silence = logging.WARNING
        logging.basicConfig(format='%(asctime)s %(levelname)s: %(message)s', level=os.getenv('LOGLEVEL', silence))

        args = ['--verbose', 'tests', '--doctest-modules', MAIN_PACKAGE] +\
            ['-s' if logging.getLogger().getEffectiveLevel() < silence else '--capture=fd']
        if self.cov:
            args += self.cov

        errno = pytest.main(args=args)
        sys.exit(errno)

    def run(self):
        from pkg_resources import evaluate_marker
        requirements = self.distribution.install_requires + ['mock>=2.0.0', 'pytest-cov', 'pytest'] +\
            [v for k, v in self.distribution.extras_require.items() if not k.startswith(':') or evaluate_marker(k[1:])]
        self.distribution.fetch_build_eggs(requirements)
        self.run_tests()


def read(fname):
    with open(os.path.join(__location__, fname)) as fd:
        return fd.read()


def setup_package(version):
    # Assemble additional setup commands
    cmdclass = {'test': PyTest}

    install_requires = []
<<<<<<< HEAD
    extras_require = {'aws': ['boto'], 'etcd': ['python-etcd'], 'consul': ['python-consul'], 'raft': ['pysyncobj'],
                      'exhibitor': ['kazoo'], 'zookeeper': ['kazoo'], 'kubernetes': ['kubernetes']}
=======
>>>>>>> 0693fe7d

    for r in read('requirements.txt').split('\n'):
        r = r.strip()
        if r == '':
            continue
        extra = False
        for e, v in EXTRAS_REQUIRE.items():
            if r.startswith(v[0]):
                EXTRAS_REQUIRE[e] = [r]
                extra = True
        if not extra:
            install_requires.append(r)

    command_options = {'test': {}}
    if COVERAGE_XML:
        command_options['test']['cov_xml'] = 'setup.py', True
    if COVERAGE_HTML:
        command_options['test']['cov_html'] = 'setup.py', True

    setup(
        name=NAME,
        version=version,
        url=URL,
        author=AUTHOR,
        author_email=AUTHOR_EMAIL,
        description=DESCRIPTION,
        license=LICENSE,
        keywords=KEYWORDS,
        long_description=read('README.rst'),
        classifiers=CLASSIFIERS,
        packages=find_packages(exclude=['tests', 'tests.*']),
        package_data={MAIN_PACKAGE: ["*.json"]},
        python_requires='>=2.7',
        install_requires=install_requires,
        extras_require=EXTRAS_REQUIRE,
        setup_requires='flake8',
        cmdclass=cmdclass,
        command_options=command_options,
        entry_points={'console_scripts': CONSOLE_SCRIPTS},
    )


if __name__ == '__main__':
    old_modules = sys.modules.copy()
    try:
        from patroni import check_psycopg2, fatal, __version__
    finally:
        sys.modules.clear()
        sys.modules.update(old_modules)

    if sys.version_info < (2, 7, 0):
        fatal('Patroni needs to be run with Python 2.7+')
    check_psycopg2()

    setup_package(__version__)<|MERGE_RESOLUTION|>--- conflicted
+++ resolved
@@ -8,20 +8,7 @@
 import os
 import sys
 
-<<<<<<< HEAD
-from patroni import check_psycopg2, fatal
-from patroni.version import __version__ as VERSION
-from setuptools.command.test import test as TestCommand
-from setuptools import find_packages, setup
-
-if sys.version_info < (2, 7, 0):
-    fatal('patroni needs to be run with Python 2.7+')
-check_psycopg2()
-for n in ('', '.daemon', '.version'):
-    del sys.modules['patroni' + n]
-=======
 from setuptools import Command, find_packages, setup
->>>>>>> 0693fe7d
 
 __location__ = os.path.join(os.getcwd(), os.path.dirname(inspect.getfile(inspect.currentframe())))
 
@@ -35,7 +22,7 @@
 KEYWORDS = 'etcd governor patroni postgresql postgres ha haproxy confd' +\
     ' zookeeper exhibitor consul streaming replication kubernetes k8s'
 
-EXTRAS_REQUIRE = {'aws': ['boto'], 'etcd': ['python-etcd'], 'consul': ['python-consul'],
+EXTRAS_REQUIRE = {'aws': ['boto'], 'etcd': ['python-etcd'], 'consul': ['python-consul'], 'raft': ['pysyncobj'],
                   'exhibitor': ['kazoo'], 'zookeeper': ['kazoo'], 'kubernetes': ['kubernetes']}
 COVERAGE_XML = True
 COVERAGE_HTML = False
@@ -123,11 +110,6 @@
     cmdclass = {'test': PyTest}
 
     install_requires = []
-<<<<<<< HEAD
-    extras_require = {'aws': ['boto'], 'etcd': ['python-etcd'], 'consul': ['python-consul'], 'raft': ['pysyncobj'],
-                      'exhibitor': ['kazoo'], 'zookeeper': ['kazoo'], 'kubernetes': ['kubernetes']}
-=======
->>>>>>> 0693fe7d
 
     for r in read('requirements.txt').split('\n'):
         r = r.strip()
