--- conflicted
+++ resolved
@@ -22,13 +22,8 @@
 KEYWORDS = 'etcd governor patroni postgresql postgres ha haproxy confd' +\
     ' zookeeper exhibitor consul streaming replication kubernetes k8s'
 
-<<<<<<< HEAD
-EXTRAS_REQUIRE = {'aws': ['boto'], 'etcd': ['python-etcd'], 'consul': ['python-consul'], 'raft': ['pysyncobj'],
-                  'exhibitor': ['kazoo'], 'zookeeper': ['kazoo'], 'kubernetes': ['kubernetes']}
-=======
 EXTRAS_REQUIRE = {'aws': ['boto'], 'etcd': ['python-etcd'], 'consul': ['python-consul'],
-                  'exhibitor': ['kazoo'], 'zookeeper': ['kazoo'], 'kubernetes': []}
->>>>>>> 38f5f464
+                  'exhibitor': ['kazoo'], 'zookeeper': ['kazoo'], 'kubernetes': [] 'raft': ['pysyncobj']}
 COVERAGE_XML = True
 COVERAGE_HTML = False
 
