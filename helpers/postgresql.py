import logging
import os
import psycopg2
import shutil
import subprocess
import sys
import time

is_py3 = sys.hexversion >= 0x03000000

if is_py3:
    from urllib.parse import urlparse
else:
    from urlparse import urlparse


logger = logging.getLogger(__name__)


def parseurl(url):
    r = urlparse(url)
    return {
        'hostname': r.hostname,
        'port': r.port or 5432,
        'username': r.username,
        'password': r.password,
    }


class Postgresql:

    def __init__(self, config):
        self.name = config['name']
        self.listen_addresses, self.port = config['listen'].split(':')
        self.libpq_parameters = {
            'host': self.listen_addresses.split(',')[0].strip(),
            'port': self.port,
            'fallback_application_name': 'Governor',
            'connect_timeout': 5,
            'options': '-c statement_timeout=2000'
        }
        self.data_dir = config['data_dir']
        self.replication = config['replication']
        self.superuser = config['superuser']
        self.admin = config['admin']
        self.recovery_conf = os.path.join(self.data_dir, 'recovery.conf')
        self.configuration_to_save = (os.path.join(self.data_dir, 'pg_hba.conf'),
                                      os.path.join(self.data_dir, 'postgresql.conf'))
        self._pg_ctl = 'pg_ctl -w -D ' + self.data_dir
        self.wal_e = config.get('wal_e', None)
        if self.wal_e:
            self.wal_e_path = 'envdir {} wal-e --aws-instance-profile '.\
                format(self.wal_e.get('env_dir', '/home/postgres/etc/wal-e.d/env'))

        self.config = config

        connect_address = config.get('connect_address', config['listen']) or config['listen']
        self.connection_string = 'postgres://{username}:{password}@{connect_address}/postgres'.format(
            connect_address=connect_address, **self.replication)

        self.conn = None
        self.cursor_holder = None
        self.members = []  # list of already existing replication slots

    def cursor(self):
        if not self.cursor_holder:
            self.conn = psycopg2.connect(**self.libpq_parameters)
            self.conn.autocommit = True
            self.cursor_holder = self.conn.cursor()

        return self.cursor_holder

    def disconnect(self):
        try:
            self.conn.close()
        except:
            logger.exception('Error disconnecting')

    def query(self, sql, *params):
        max_attempts = 0
        while True:
            try:
                self.cursor().execute(sql, params)
                break
            except psycopg2.OperationalError as e:
                if self.conn:
                    self.disconnect()
                self.cursor_holder = None
                if max_attempts > 4:
                    raise e
                max_attempts += 1
                time.sleep(5)
        return self.cursor()

    def data_directory_empty(self):
        return not os.path.exists(self.data_dir) or os.listdir(self.data_dir) == []

    def initialize(self):
        ret = os.system(self._pg_ctl + ' initdb -o --encoding=UTF8') == 0
        ret and self.write_pg_hba()
        return ret

    def sync_from_leader(self, leader):
        r = parseurl(leader.address)

        pgpass = 'pgpass'
        with open(pgpass, 'w') as f:
            os.fchmod(f.fileno(), 0o600)
            f.write('{hostname}:{port}:*:{username}:{password}\n'.format(**r))

        try:
            os.environ['PGPASSFILE'] = pgpass
            return self.create_replica(leader.address, r) == 0
        finally:
            os.environ.pop('PGPASSFILE')

    def create_replica(self, master_connurl, master_connection):
        """ creates a new replica using either pg_basebackup or WAL-E """
        if self.should_use_s3_to_create_replica(master_connurl):
            result = self.create_replica_with_s3()
            # if restore from the backup on S3 failed - try with the pg_basebackup
            if result == 0:
                return result
        return self.create_replica_with_pg_basebackup(master_connection)

    def create_replica_with_pg_basebackup(self, master_connection):
        return os.system('pg_basebackup -R -D {data_dir} --host={hostname} --port={port} -U {username}'.format(
            data_dir=self.data_dir, **master_connection))

    def create_replica_with_s3(self):
        if not self.wal_e or not self.wal_e_path:
            return 1

        ret = os.system(self.wal_e_path + ' backup-fetch {} LATEST'.format(self.data_dir))
        self.restore_configuration_files()
        return ret

    def should_use_s3_to_create_replica(self, master_connurl):
        """ determine whether it makes sense to use S3 and not pg_basebackup """
        if not self.wal_e or not self.wal_e_path:
            return False

        threshold_megabytes = self.wal_e.get('threshold_megabytes', 10240)
        threshold_backup_size_percentage = self.wal_e.get('threshold_backup_size_percentage', 30)

        try:
            latest_backup = subprocess.check_output(self.wal_e_path.split() + ['backup-list', '--detail', 'LATEST'])
            # name    last_modified   expanded_size_bytes wal_segment_backup_start    wal_segment_offset_backup_start wal_segment_backup_stop wal_segment_offset_backup_stop
            # base_00000001000000000000007F_00000040  2015-05-18T10:13:25.000Z
            # 20310671    00000001000000000000007F    00000040
            # 00000001000000000000007F    00000240
            backup_strings = latest_backup.splitlines() if latest_backup else ()
            if len(backup_strings) != 2:
                return False

            names = backup_strings[0].split()
            vals = backup_strings[1].split()
            if (len(names) != len(vals)) or (len(names) != 7):
                return False

            backup_info = dict(zip(names, vals))
        except subprocess.CalledProcessError as e:
            logger.error("could not query wal-e latest backup: {}".format(e))
            return False

        try:
            backup_size = backup_info['expanded_size_bytes']
            backup_start_segment = backup_info['wal_segment_backup_start']
            backup_start_offset = backup_info['wal_segment_offset_backup_start']
        except Exception as e:
            logger.error("unable to get some of S3 backup parameters: {}".format(e))
            return False

        # WAL filename is XXXXXXXXYYYYYYYY000000ZZ, where X - timeline, Y - LSN logical log file,
        # ZZ - 2 high digits of LSN offset. The rest of the offset is the provided decimal offset,
        # that we have to convert to hex and 'prepend' to the high offset digits.

        lsn_segment = backup_start_segment[8:16]
        # first 2 characters of the result are 0x and the last one is L
        lsn_offset = hex((long(backup_start_segment[16:32], 16) << 24) + long(backup_start_offset))[2:-1]

        # construct the LSN from the segment and offset
        backup_start_lsn = '{}/{}'.format(lsn_segment, lsn_offset)

        conn = None
        cursor = None
        diff_in_bytes = long(backup_size)
        try:
            # get the difference in bytes between the current WAL location and the backup start offset
            conn = psycopg2.connect(master_connurl)
            conn.autocommit = True
            cursor = conn.cursor()
            cursor.execute("SELECT pg_xlog_location_diff(pg_current_xlog_location(), %s)", (backup_start_lsn,))
            diff_in_bytes = long(cursor.fetchone()[0])
        except psycopg2.Error as e:
            logger.error('could not determine difference with the master location: {}'.format(e))
            return False
        finally:
            cursor and cursor.close()
            conn and conn.close()

        # if the size of the accumulated WAL segments is more than a certan percentage of the backup size
        # or exceeds the pre-determined size - pg_basebackup is chosen instead.
        return (diff_in_bytes < long(threshold_megabytes) * 1048576) and\
               (diff_in_bytes < long(backup_size) * float(threshold_backup_size_percentage) / 100)

    def is_leader(self):
        return not self.query('SELECT pg_is_in_recovery()').fetchone()[0]

    def is_running(self):
        return os.system(self._pg_ctl + ' status > /dev/null') == 0

    def start(self):
        if self.is_running():
            self.load_replication_slots()
            logger.error('Cannot start PostgreSQL because one is already running.')
            return False

        pid_path = os.path.join(self.data_dir, 'postmaster.pid')
        if os.path.exists(pid_path):
            os.remove(pid_path)
            logger.info('Removed %s', pid_path)

        ret = os.system(self._pg_ctl + ' start -o "{}"'.format(self.server_options())) == 0
        ret and self.load_replication_slots()
        self.save_configuration_files()
        return ret

    def stop(self):
        return os.system(self._pg_ctl + ' stop -m fast') != 0

    def reload(self):
        return os.system(self._pg_ctl + ' reload') == 0

    def restart(self):
        return os.system(self._pg_ctl + ' restart -m fast') == 0

    def server_options(self):
        options = "--listen_addresses='{}' --port={}".format(self.listen_addresses, self.port)
        for setting, value in self.config['parameters'].items():
            options += " --{}='{}'".format(setting, value)
        return options

    def is_healthy(self):
        if not self.is_running():
            logger.warning('Postgresql is not running.')
            return False
        return True

    def is_healthiest_node(self, cluster):
        if cluster.last_leader_operation - self.xlog_position() > self.config.get('maximum_lag_on_failover', 0):
            return False

        for member in cluster.members:
            if member.hostname == self.name:
                continue
            try:
                member_conn = psycopg2.connect(member.address)
                member_conn.autocommit = True
                member_cursor = member_conn.cursor()
                member_cursor.execute(
                    "SELECT %s - (pg_last_xlog_replay_location() - '0/0000000'::pg_lsn)", (self.xlog_position(), ))
                xlog_diff = member_cursor.fetchone()[0]
                logger.info([self.name, member.hostname, xlog_diff])
                member_cursor.close()
                member_conn.close()
                if xlog_diff < 0:
                    return False
            except psycopg2.OperationalError:
                continue
        return True

    def write_pg_hba(self):
        with open(os.path.join(self.data_dir, 'pg_hba.conf'), 'a') as f:
<<<<<<< HEAD
            f.write('host replication {username} {network} md5'.format(**self.replication))
            # allow TCP connections from the host's own address
            f.write("\nhost postgres postgres samehost trust\n")
            # allow TCP connections from the rest of the world with a password, prefer ssl
            f.write("\nhostssl all all 0.0.0.0/0 md5\n")
            f.write("\nhost    all all 0.0.0.0/0 md5\n")
=======
            f.write('\nhost replication {username} {network} md5\n'.format(**self.replication))
>>>>>>> 09163ac4

    @staticmethod
    def primary_conninfo(leader_url):
        r = parseurl(leader_url)
        return 'user={username} password={password} host={hostname} port={port} sslmode=prefer sslcompression=1'.format(**r)

    def check_recovery_conf(self, leader):
        if not os.path.isfile(self.recovery_conf):
            return False

        pattern = leader and leader.address and self.primary_conninfo(leader.address)

        with open(self.recovery_conf, 'r') as f:
            for line in f:
                if line.startswith('primary_conninfo'):
                    if not pattern:
                        return False
                    return pattern in line

        return not pattern

    def write_recovery_conf(self, leader):
        with open(self.recovery_conf, 'w') as f:
            f.write("""standby_mode = 'on'
recovery_target_timeline = 'latest'
""")
            if leader and leader.address:
                f.write("""
primary_slot_name = '{}'
primary_conninfo = '{}'
""".format(self.name, self.primary_conninfo(leader.address)))
                for name, value in self.config.get('recovery_conf', {}).items():
                    f.write("{} = '{}'\n".format(name, value))

    def follow_the_leader(self, leader):
        if self.check_recovery_conf(leader):
            return
        self.write_recovery_conf(leader)
        self.restart()

    def save_configuration_files(self):
        """
            copy postgresql.conf to postgresql.conf.backup to preserve it in the WAL-e backup.
            see http://comments.gmane.org/gmane.comp.db.postgresql.wal-e/239
        """
        for f in self.configuration_to_save:
            shutil.copy(f, f + '.backup')

    def restore_configuration_files(self):
        """ restore a previously saved postgresql.conf """
        try:
            for f in self.configuration_to_save:
                shutil.copy(f + '.backup', f)
        except Exception as e:
            logger.error("unable to restore configuration from WAL-E backup: {}".format(e))

    def promote(self):
        return os.system(self._pg_ctl + ' promote') == 0

    def demote(self, leader):
        self.follow_the_leader(leader)

    def create_replication_user(self):
        self.query('CREATE USER "{}" WITH REPLICATION ENCRYPTED PASSWORD %s'.format(
            self.replication['username']), self.replication['password'])

    def create_connection_users(self):
        if self.superuser:
            if 'username' in self.superuser:
                self.query('CREATE ROLE "{0}" WITH LOGIN SUPERUSER PASSWORD %s'.format(
                    self.superuser['username']), self.superuser['password'])
            else:
                self.query('ALTER ROLE postgres WITH PASSWORD %s', self.superuser['password'])
        if self.admin:
            self.query('CREATE ROLE "{0}" WITH LOGIN CREATEDB CREATEROLE PASSWORD %s'.format(
                self.admin['username']), self.admin['password'])

    def xlog_position(self):
        return self.query("SELECT pg_last_xlog_replay_location() - '0/0000000'::pg_lsn").fetchone()[0]

    def load_replication_slots(self):
        cursor = self.query("SELECT slot_name FROM pg_replication_slots WHERE slot_type='physical'")
        self.members = [r[0] for r in cursor]

    def create_replication_slots(self, members):
        # drop unused slots
        for slot in set(self.members) - set(members):
            self.query("""SELECT pg_drop_replication_slot(%s)
                           WHERE EXISTS(SELECT 1 FROM pg_replication_slots
                           WHERE slot_name = %s)""", slot, slot)

        # create new slots
        for slot in set(members) - set(self.members):
            self.query("""SELECT pg_create_physical_replication_slot(%s)
                           WHERE NOT EXISTS (SELECT 1 FROM pg_replication_slots
                           WHERE slot_name = %s)""", slot, slot)
        self.members = members

    def last_operation(self):
        return self.query("SELECT pg_current_xlog_location() - '0/00000'::pg_lsn").fetchone()[0]<|MERGE_RESOLUTION|>--- conflicted
+++ resolved
@@ -272,16 +272,13 @@
 
     def write_pg_hba(self):
         with open(os.path.join(self.data_dir, 'pg_hba.conf'), 'a') as f:
-<<<<<<< HEAD
-            f.write('host replication {username} {network} md5'.format(**self.replication))
+            f.write('\nhost replication {username} {network} md5\n'.format(**self.replication))
             # allow TCP connections from the host's own address
             f.write("\nhost postgres postgres samehost trust\n")
             # allow TCP connections from the rest of the world with a password, prefer ssl
-            f.write("\nhostssl all all 0.0.0.0/0 md5\n")
+            if self.config['parameters'].get('ssl', 'off').lower() == 'on':
+                f.write("\nhostssl all all 0.0.0.0/0 md5\n")
             f.write("\nhost    all all 0.0.0.0/0 md5\n")
-=======
-            f.write('\nhost replication {username} {network} md5\n'.format(**self.replication))
->>>>>>> 09163ac4
 
     @staticmethod
     def primary_conninfo(leader_url):
